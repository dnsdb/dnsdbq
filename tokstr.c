// tokstr -- textual token iterator with some input independence
// 2022-01-29 [revised during code review, add regions]
// 2022-01-25 [initially released inside dnsdbq]

/* externals. */

#define _GNU_SOURCE

#include <assert.h>
#include <errno.h>
#include <stdlib.h>
#include <string.h>

#include "tokstr.h"

/* private data types. */

enum tokstr_type { ts_buffer, ts_string };

struct tokstr_class {
	enum tokstr_type	type;
};

struct tokstr_region {
	struct tokstr_class	class;
	struct tokstr_reg	source;
};

struct tokstr_string {
	struct tokstr_class	class;
	const char		*source;
};

struct tokstr_pvt {
	union {
		struct tokstr_class	class;
		struct tokstr_region	region;
		struct tokstr_string	string;
	} data;
};

/* forward. */

static struct tokstr_reg next_region(struct tokstr_region *, const char *);
static struct tokstr_reg next_string(struct tokstr_string *, const char *);

/* public. */

// tokstr_buffer -- create an iterator for a counted string
<<<<<<< HEAD
tokstr_t
tokstr_region(struct tokstr_reg source) {
	tokstr_t ts = malloc(sizeof(struct tokstr_region));
	if (ts != NULL) {
		ts->data.region = (struct tokstr_region) {
=======
struct tokstr *
tokstr_buffer(const char *source, size_t size) {
	struct tokstr_buffer *ts = malloc(sizeof(struct tokstr_buffer));
	if (ts != NULL) {
		*ts = (struct tokstr_buffer) {
>>>>>>> 526ce357
			.class = (struct tokstr_class) {
				.type = ts_buffer,
				},
			.source = source,
		};
	}
	return (struct tokstr *) ts;
}

// tokstr_string -- create an iterator for a nul-terminated string
struct tokstr *
tokstr_string(const char *source) {
	struct tokstr_string *ts = malloc(sizeof(struct tokstr_string));
	if (ts != NULL) {
		*ts = (struct tokstr_string) {
			.class = (struct tokstr_class) {
				.type = ts_string,
				},
			.source = source,
		};
	}
	return (struct tokstr *) ts;
}

// tokstr_next -- return next token from an iterator (caller must free() this)
char *
<<<<<<< HEAD
tokstr_next(tokstr_t ts, const char *delims) {
	struct tokstr_reg reg = tokstr_next_region(ts, delims);
	if (reg.base == NULL)
		return NULL;
	return strndup(reg.base, reg.size);
}

// tokstr_next_copy -- copy next token from an iterator; return size, 0, or -1
ssize_t
tokstr_next_copy(tokstr_t ts, const char *delims, char *buffer, size_t size) {
	struct tokstr_reg reg = tokstr_next_region(ts, delims);
	if (reg.base == NULL)
		return 0;
	if (reg.size >= size) {
		errno = EMSGSIZE;
		return -1;
	}
	memcpy(buffer, reg.base, reg.size);
	buffer[reg.size] = '\0';
	return (ssize_t) reg.size;
}

// tokstr_next_region -- return region of next token
struct tokstr_reg
tokstr_next_region(tokstr_t ts, const char *delims) {
	struct tokstr_reg reg = {};
=======
tokstr_next(struct tokstr *ts_pub, const char *delims) {
	struct tokstr_pvt *ts = (struct tokstr_pvt *) ts_pub;
	char *ret = NULL;
>>>>>>> 526ce357
	switch (ts->data.class.type) {
	case ts_buffer:
		reg = next_region(&ts->data.region, delims);
		break;
	case ts_string:
		reg = next_string(&ts->data.string, delims);
		break;
	default:
		abort();
	}
	assert((reg.base == NULL) == (reg.size == 0));
	return reg;
}

// tokstr_last -- destroy an iterator and release all of its internal resources
void
tokstr_last(struct tokstr **pts) {
	free(*pts);
	*pts = NULL;
}

/* private functions. */

// next_buffer -- implement tokstr_next for counted string iterators
static struct tokstr_reg
next_region(struct tokstr_region *reg, const char *delims) {
	if (reg->source.size != 0) {
		while (reg->source.size != 0 &&
		       strchr(delims, *reg->source.base) != 0)
			reg->source.size--, reg->source.base++;
		const char *prev = reg->source.base;
		while (reg->source.size != 0 &&
		       strchr(delims, *reg->source.base) == 0)
			reg->source.size--, reg->source.base++;
		size_t size = (size_t) (reg->source.base - prev);
		if (size != 0)
			return (struct tokstr_reg) {prev, size};
	}
	return (struct tokstr_reg) {};
}

// next_string -- implement tokstr_next for nul-terminated string iterators
static struct tokstr_reg
next_string(struct tokstr_string *str, const char *delims) {
	int ch = *str->source;
	if (ch != '\0') {
		while (ch != '\0' && strchr(delims, ch) != NULL)
			ch = *++str->source;
		const char *prev = str->source;
		while (ch != '\0' && strchr(delims, ch) == NULL)
			ch = *++str->source;
		size_t size = (size_t) (str->source - prev);
		if (size != 0)
			return (struct tokstr_reg) {prev, size};
	}
	return (struct tokstr_reg) {};
}<|MERGE_RESOLUTION|>--- conflicted
+++ resolved
@@ -46,20 +46,12 @@
 
 /* public. */
 
-// tokstr_buffer -- create an iterator for a counted string
-<<<<<<< HEAD
-tokstr_t
+// tokstr_region -- create an iterator for a counted string
+struct tokstr *
 tokstr_region(struct tokstr_reg source) {
-	tokstr_t ts = malloc(sizeof(struct tokstr_region));
+	struct tokstr_region *ts = malloc(sizeof(struct tokstr_region));
 	if (ts != NULL) {
-		ts->data.region = (struct tokstr_region) {
-=======
-struct tokstr *
-tokstr_buffer(const char *source, size_t size) {
-	struct tokstr_buffer *ts = malloc(sizeof(struct tokstr_buffer));
-	if (ts != NULL) {
-		*ts = (struct tokstr_buffer) {
->>>>>>> 526ce357
+		*ts = (struct tokstr_region) {
 			.class = (struct tokstr_class) {
 				.type = ts_buffer,
 				},
@@ -84,40 +76,20 @@
 	return (struct tokstr *) ts;
 }
 
-// tokstr_next -- return next token from an iterator (caller must free() this)
+// tokstr_next -- return next token from an iterator (strndup)
 char *
-<<<<<<< HEAD
-tokstr_next(tokstr_t ts, const char *delims) {
-	struct tokstr_reg reg = tokstr_next_region(ts, delims);
+tokstr_next(struct tokstr *ts_pub, const char *delims) {
+	struct tokstr_reg reg = tokstr_next_region(ts_pub, delims);
 	if (reg.base == NULL)
 		return NULL;
 	return strndup(reg.base, reg.size);
 }
 
-// tokstr_next_copy -- copy next token from an iterator; return size, 0, or -1
-ssize_t
-tokstr_next_copy(tokstr_t ts, const char *delims, char *buffer, size_t size) {
-	struct tokstr_reg reg = tokstr_next_region(ts, delims);
-	if (reg.base == NULL)
-		return 0;
-	if (reg.size >= size) {
-		errno = EMSGSIZE;
-		return -1;
-	}
-	memcpy(buffer, reg.base, reg.size);
-	buffer[reg.size] = '\0';
-	return (ssize_t) reg.size;
-}
-
-// tokstr_next_region -- return region of next token
+// tokstr_next_region -- return next token from an iterator (zero-copy)
 struct tokstr_reg
-tokstr_next_region(tokstr_t ts, const char *delims) {
+tokstr_next_region(struct tokstr *ts_pub, const char *delims) {
+	struct tokstr_pvt *ts = (struct tokstr_pvt *) ts_pub;
 	struct tokstr_reg reg = {};
-=======
-tokstr_next(struct tokstr *ts_pub, const char *delims) {
-	struct tokstr_pvt *ts = (struct tokstr_pvt *) ts_pub;
-	char *ret = NULL;
->>>>>>> 526ce357
 	switch (ts->data.class.type) {
 	case ts_buffer:
 		reg = next_region(&ts->data.region, delims);
@@ -130,6 +102,23 @@
 	}
 	assert((reg.base == NULL) == (reg.size == 0));
 	return reg;
+}
+
+// tokstr_next_copy -- copy next token from an iterator; return size, 0, or -1
+ssize_t
+tokstr_next_copy(struct tokstr *ts, const char *delims,
+		 char *buffer, size_t size)
+{
+	struct tokstr_reg reg = tokstr_next_region(ts, delims);
+	if (reg.base == NULL)
+		return 0;
+	if (reg.size >= size) {
+		errno = EMSGSIZE;
+		return -1;
+	}
+	memcpy(buffer, reg.base, reg.size);
+	buffer[reg.size] = '\0';
+	return (ssize_t) reg.size;
 }
 
 // tokstr_last -- destroy an iterator and release all of its internal resources
