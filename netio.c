/*
 * Copyright (c) 2014-2020 by Farsight Security, Inc.
 *
 * Licensed under the Apache License, Version 2.0 (the "License");
 * you may not use this file except in compliance with the License.
 * You may obtain a copy of the License at
 *
 *    http://www.apache.org/licenses/LICENSE-2.0
 *
 * Unless required by applicable law or agreed to in writing, software
 * distributed under the License is distributed on an "AS IS" BASIS,
 * WITHOUT WARRANTIES OR CONDITIONS OF ANY KIND, either express or implied.
 * See the License for the specific language governing permissions and
 * limitations under the License.
 */

#define _GNU_SOURCE
#define _BSD_SOURCE
#define _DEFAULT_SOURCE

#include <sys/wait.h>

#include <assert.h>
#include <errno.h>
#include <signal.h>
#include <string.h>
#include <unistd.h>

#include "defs.h"
#include "netio.h"
#include "pdns.h"
#include "globals.h"

static void io_drain(void);
static void fetch_reap(fetch_t);
static void fetch_done(fetch_t);
static void fetch_unlink(fetch_t);
static void last_fetch(fetch_t);

static writer_t writers = NULL;
static CURLM *multi = NULL;
static bool curl_cleanup_needed = false;
static query_t paused[MAX_FETCHES];
static int npaused = 0;

const char saf_begin[] = "begin";
const char saf_ongoing[] = "ongoing";
const char saf_succeeded[] = "succeeded";
const char saf_limited[] = "limited";
const char saf_failed[] = "failed";

const char *saf_valid_conds[] = {
	saf_begin, saf_ongoing, saf_succeeded, saf_limited, saf_failed
};

/* make_curl -- perform global initializations of libcurl.
 */
void
make_curl(void) {
	curl_global_init(CURL_GLOBAL_DEFAULT);
	curl_cleanup_needed = true;
	multi = curl_multi_init();
	if (multi == NULL) {
		fprintf(stderr, "%s: curl_multi_init() failed\n",
			program_name);
		my_exit(1);
	}
}

/* unmake_curl -- clean up and discard libcurl's global state.
 */
void
unmake_curl(void) {
	if (multi != NULL) {
		curl_multi_cleanup(multi);
		multi = NULL;
	}
	if (curl_cleanup_needed) {
		curl_global_cleanup();
		curl_cleanup_needed = false;
	}
}

/* fetch -- given a url, tell libcurl to go fetch it.
 */
fetch_t
create_fetch(query_t query, char *url) {
	fetch_t fetch = NULL;
	CURLMcode res;

	DEBUG(2, true, "fetch(%s)\n", url);
	CREATE(fetch, sizeof *fetch);
	fetch->query = query;
	query = NULL;
	fetch->easy = curl_easy_init();
	if (fetch->easy == NULL) {
		/* an error will have been output by libcurl in this case. */
		DESTROY(fetch);
		DESTROY(url);
		my_exit(1);
	}
	fetch->url = url;
	url = NULL;
	curl_easy_setopt(fetch->easy, CURLOPT_URL, fetch->url);
	if (donotverify) {
		curl_easy_setopt(fetch->easy, CURLOPT_SSL_VERIFYPEER, 0L);
		curl_easy_setopt(fetch->easy, CURLOPT_SSL_VERIFYHOST, 0L);
	}

	/* if user specified a prefence for IPv4 or IPv6, use it. */
	if (curl_ipresolve != CURL_IPRESOLVE_WHATEVER)
		curl_easy_setopt(fetch->easy,
				 CURLOPT_IPRESOLVE, curl_ipresolve);

	if (psys->auth != NULL)
	    psys->auth(fetch);

	if (psys->encap == encap_saf)
		fetch->hdrs = curl_slist_append(fetch->hdrs, jsonl_header);
	else
		fetch->hdrs = curl_slist_append(fetch->hdrs, json_header);
	curl_easy_setopt(fetch->easy, CURLOPT_HTTPHEADER, fetch->hdrs);
	curl_easy_setopt(fetch->easy, CURLOPT_WRITEFUNCTION, writer_func);
	curl_easy_setopt(fetch->easy, CURLOPT_WRITEDATA, fetch);
	curl_easy_setopt(fetch->easy, CURLOPT_PRIVATE, fetch);
#ifdef CURL_AT_LEAST_VERSION
/* If CURL_AT_LEAST_VERSION is not defined then the curl is probably too old */
#if CURL_AT_LEAST_VERSION(7,42,0)
	/* do not allow curl to swallow /./ and /../ in our URLs */
	curl_easy_setopt(fetch->easy, CURLOPT_PATH_AS_IS, 1L);
#endif
#endif /* CURL_AT_LEAST_VERSION */
	if (debug_level >= 3)
		curl_easy_setopt(fetch->easy, CURLOPT_VERBOSE, 1L);

	/* linked-list insert. */
	fetch->next = fetch->query->fetches;
	fetch->query->fetches = fetch;

	res = curl_multi_add_handle(multi, fetch->easy);
	if (res != CURLM_OK) {
		fprintf(stderr, "%s: curl_multi_add_handle() failed: %s\n",
			program_name, curl_multi_strerror(res));
		my_exit(1);
	}
	return fetch;
}

/* fetch_reap -- reap one fetch.
 */
static void
fetch_reap(fetch_t fetch) {
	if (fetch->easy != NULL) {
		curl_multi_remove_handle(multi, fetch->easy);
		curl_easy_cleanup(fetch->easy);
		fetch->easy = NULL;
	}
	if (fetch->hdrs != NULL) {
		curl_slist_free_all(fetch->hdrs);
		fetch->hdrs = NULL;
	}
	DESTROY(fetch->url);
	DESTROY(fetch->buf);
	DESTROY(fetch);
}

/* fetch_done -- deal with consequences of end-of-fetch.
 */
static void
fetch_done(fetch_t fetch) {
	query_t query = fetch->query;

	/* if this was the last fetch on some query, signal. */
	if (query->fetches == fetch && fetch->next == NULL)
		last_fetch(fetch);
}

/* fetch_unlink -- disconnect a fetch from its writer.
 */
static void
fetch_unlink(fetch_t fetch) {
	fetch_t cur, prev;

	for (cur = fetch->query->fetches, prev = NULL;
	     cur != NULL && cur != fetch;
	     prev = cur, cur = cur->next) { }
	assert(cur == fetch);
	if (prev == NULL)
		fetch->query->fetches = fetch->next;
	else
		prev->next = fetch->next;
	fetch->query = NULL;
}

/* writer_init -- instantiate a writer, which may involve forking a "sort".
 */
writer_t
writer_init(long output_limit, ps_user_t ps_user, bool meta_query) {
	writer_t writer = NULL;

	CREATE(writer, sizeof(struct writer));
	writer->output_limit = output_limit;
	writer->ps_user = ps_user;
	writer->meta_query = meta_query;

	if (sorting != no_sort) {
		/* sorting involves a subprocess (POSIX sort(1) command),
		 * which will by definition not output anything until
		 * after it receives EOF. this means we can pipe both
		 * to its stdin and from its stdout, without risk of
		 * deadlock. it also means a full store-and-forward of
		 * the result, which increases latency to the first
		 * output for our user.
		 */
		int p1[2], p2[2];

		if (pipe(p1) < 0 || pipe(p2) < 0)
			my_panic(true, "pipe");
		if ((writer->sort_pid = fork()) < 0)
			my_panic(true, "fork");
		if (writer->sort_pid == 0)
			exec_sort(p1, p2);
		close(p1[0]);
		writer->sort_stdin = fdopen(p1[1], "w");
		writer->sort_stdout = fdopen(p2[0], "r");
		close(p2[1]);
	}

	writer->next = writers;
	writers = writer;
	return writer;
}

void
ps_stdout(writer_t writer) {
	fwrite(writer->ps_buf, 1, writer->ps_len, stdout);
}

/* query_status -- install a status code and description in a query.
 */
void
query_status(query_t query, const char *status, const char *message) {
	assert((query->status == NULL) == (query->message == NULL));
	if (query->multitype && query->status != NULL) {
		DESTROY(query->status);
		DESTROY(query->message);
	} else {
		assert(query->status == NULL);
	}
	query->status = strdup(status);
	query->message = strdup(message);
}

/* writer_func -- process a block of json text, from filesys or API socket.
 *
 * This function's signature must conform to write_callback() in
 * CURLOPT_WRITEFUNCTION.
 * Returns the number of bytes actually taken care of or returns
 * CURL_WRITEFUNC_PAUSE to pause this query's connection until
 * curl_easy_pause(..., CURLPAUSE_CONT) is called.
 */
size_t
writer_func(char *ptr, size_t size, size_t nmemb, void *blob) {
	fetch_t fetch = (fetch_t) blob;
	query_t query = fetch->query;
	writer_t writer = query->writer;
	qparam_ct qp = &query->params;
	size_t bytes = size * nmemb;
	char *nl;

	DEBUG(3, true, "writer_func(%d, %d): %d\n",
	      (int)size, (int)nmemb, (int)bytes);

	/* if we're in asynchronous batch mode, only one query can reach
	 * the writer at a time. fetches within a query can interleave. */
	if (batching == batch_verbose) {
		if (multiple) {
			if (writer->active == NULL) {
				/* grab the token. */
				writer->active = query;
				DEBUG(2, true, "active (%d) %s\n",
				      npaused, query->descrip);
			} else if (writer->active != query) {
				/* pause the query. */
				paused[npaused++] = query;
				DEBUG(2, true, "pause (%d) %s\n",
				      npaused, query->descrip);
				return CURL_WRITEFUNC_PAUSE;
			}
		}
		if (!query->hdr_sent) {
			printf("++ %s\n", query->descrip);
			query->hdr_sent = true;
		}
	}

	fetch->buf = realloc(fetch->buf, fetch->len + bytes);
	memcpy(fetch->buf + fetch->len, ptr, bytes);
	fetch->len += bytes;

	/* when the fetch is a live web result, emit
	 * !2xx errors and info payloads as reports.
	 */
	if (fetch->easy != NULL) {
		if (fetch->rcode == 0)
			curl_easy_getinfo(fetch->easy,
					  CURLINFO_RESPONSE_CODE,
					  &fetch->rcode);
		if (fetch->rcode != HTTP_OK) {
			char *message = strndup(fetch->buf, fetch->len);

			/* only report the first line of data. */
			char *eol = strpbrk(message, "\r\n");
			if (eol != NULL)
				*eol = '\0';

			/* only remember the first response status. */
			if (query->status == NULL)
				query_status(query,
					     psys->status(fetch),
					     message);
			if (!quiet) {
				char *url;

				curl_easy_getinfo(fetch->easy,
						  CURLINFO_EFFECTIVE_URL,
						  &url);
				fprintf(stderr,
					"%s: warning: libcurl %ld [%s] %s\n",
					program_name, fetch->rcode,
					url, message);
			}
			DESTROY(message);
			fetch->buf[0] = '\0';
			fetch->len = 0;
			return bytes;
		}
	}

	/* deblock. */
	while ((nl = memchr(fetch->buf, '\n', fetch->len)) != NULL) {
		size_t pre_len = (size_t)(nl - fetch->buf),
			post_len = (fetch->len - pre_len) - 1;

		if (sorting == no_sort && writer->output_limit > 0 &&
		    writer->count >= writer->output_limit)
		{
			DEBUG(9, true, "hit output limit %ld\n",
			      qp->output_limit);
			/* cause CURLE_WRITE_ERROR for this transfer. */
			bytes = 0;
			if (psys->encap == encap_saf)
				fetch->saf_cond = sc_we_limited;
			/* inform io_engine() that the abort is intentional. */
			fetch->stopped = true;
		} else if (writer->meta_query) {
			/* concatenate this fragment (incl \n) to ps_buf. */
			writer->ps_buf = realloc(writer->ps_buf,
						 writer->ps_len + pre_len + 1);
			memcpy(writer->ps_buf + writer->ps_len,
			       fetch->buf, pre_len + 1);
			writer->ps_len += pre_len + 1;
		} else {
			query->writer->count += data_blob(fetch, pre_len);

			if (psys->encap == encap_saf)
				switch (fetch->saf_cond) {
				case sc_init:
				case sc_begin:
				case sc_ongoing:
				case sc_missing:
					break;
				case sc_succeeded:
				case sc_limited:
				case sc_failed:
				case sc_we_limited:
					/* inform io_engine() intentional
					 * abort. */
					fetch->stopped = true;
					break;
				}
		}
		memmove(fetch->buf, nl + 1, post_len);
		fetch->len = post_len;
	}

	return bytes;
}

/* last_fetch -- do something with leftover buffer data when a query ends.
 */
static void
last_fetch(fetch_t fetch) {
	query_t query = fetch->query;

	assert(query->fetches == fetch && fetch->next == NULL);
	DEBUG(2, true, "query_done(%s), meta=%d\n",
	      query->descrip, query->writer->meta_query);
	if (query->writer->meta_query)
		return;

	if (batching == batch_none && !quiet) {
		const char *msg = or_else(fetch->saf_msg, "");

		if (fetch->saf_cond == sc_limited)
			fprintf(stderr, "Database limit: %s\n", msg);
		else if (fetch->saf_cond == sc_failed)
			fprintf(stderr, "Database result: %s\n", msg);
		else if (fetch->saf_cond == sc_missing)
			fprintf(stderr, "Query response missing: %s\n", msg);
		else if (query->status != NULL && !query->multitype)
			fprintf(stderr, "Query status: %s (%s)\n",
				query->status, query->message);
	} else if (batching == batch_verbose) {
		/* if this was an actively written query, unpause another. */
		writer_t writer = query->writer;

		if (multiple) {
			assert(writer->active == query);
			writer->active = NULL;
		}
		assert(writer->ps_buf == NULL && writer->ps_len == 0);
		writer->ps_len = (size_t)
			asprintf(&writer->ps_buf, "-- %s (%s)\n",
				 or_else(query->status, status_noerror),
				 or_else(query->message,
					 or_else(fetch->saf_msg, "no error")));
		if (npaused > 0) {
			query_t unpause;
			fetch_t ufetch;
			int i;

			/* unpause the next query's fetches. */
			unpause = paused[0];
			npaused--;
			for (i = 0; i < npaused; i++)
				paused[i] = paused[i + 1];
			for (ufetch = unpause->fetches;
			     ufetch != NULL;
			     ufetch = ufetch->next) {
				DEBUG(2, true, "unpause (%d) %s\n",
				      npaused, unpause->descrip);
				curl_easy_pause(ufetch->easy, CURLPAUSE_CONT);
			}
		}
	}
}

/* writer_fini -- stop a writer's fetches, and perhaps execute a POSIX "sort".
 */
void
writer_fini(writer_t writer) {
	/* unlink this writer from the global chain. */
	if (writers == writer) {
		writers = writer->next;
	} else {
		writer_t prev = NULL;
		writer_t temp;

		for (temp = writers; temp != NULL; temp = temp->next) {
			if (temp->next == writer) {
				prev = temp;
				break;
			}
		}
		assert(prev != NULL);
		prev->next = writer->next;
	}

	/* finish and close any fetches still cooking. */
	while (writer->queries != NULL) {
		query_t query = writer->queries,
			query_next = query->next;

		while (query->fetches != NULL) {
			fetch_t fetch = query->fetches,
				fetch_next = fetch->next;

			/* release any buffered info. */
			DESTROY(fetch->buf);
			if (fetch->len != 0) {
				fprintf(stderr,
					"%s: warning: stranding %d octets!\n",
					program_name, (int)fetch->len);
				fetch->len = 0;
			}

			/* release any fetch-specific data. */
			DESTROY(fetch->saf_msg);

			/* tear down any curl infrastructure on the fetch. */
			fetch_reap(fetch);
			fetch = NULL;
			query->fetches = fetch_next;
		}
		assert((query->status != NULL) == (query->message != NULL));
		DESTROY(query->status);
		DESTROY(query->message);
		DESTROY(query->descrip);
		DESTROY(query);
		writer->queries = query_next;
	}

	/* drain the sort if there is one. */
	if (writer->sort_pid != 0) {
		int status, count;
		char *line = NULL;
		size_t n = 0;

		/* when sorting, there has been no output yet. gather the
		 * intermediate representation from the POSIX sort stdout,
		 * skip over the sort keys we added earlier, and process.
		 */
		fclose(writer->sort_stdin);
		DEBUG(1, true, "closed sort_stdin, wrote %d objs\n",
			 writer->count);
		count = 0;
		while (getline(&line, &n, writer->sort_stdout) > 0) {
			/* if we're above the limit, ignore remaining output.
			 * this is nec'y to avoid SIGPIPE from sort if we were
			 * to close its stdout pipe without emptying it first.
			 */
			if (writer->output_limit > 0 &&
			    count >= writer->output_limit)
			{
				if (!writer->sort_killed) {
					kill(writer->sort_pid, SIGTERM);
					writer->sort_killed = true;
				}
				continue;
			}

			struct pdns_tuple tup;
			char *nl, *linep;
			const char *msg;
			size_t len;

			if ((nl = strchr(line, '\n')) == NULL) {
				fprintf(stderr,
					"%s: warning: no \\n found in '%s'\n",
					program_name, line);
				continue;
			}
			linep = line;
			DEBUG(2, true, "sort1: '%*.*s'\n",
				 (int)(nl - linep),
				 (int)(nl - linep),
				 linep);
			/* skip sort key: first */
			if ((linep = strchr(linep, ' ')) == NULL) {
				fprintf(stderr,
					"%s: warning: no SP found in '%s'\n",
					program_name, line);
				continue;
			}
			linep += strspn(linep, " ");
			/* skip sort key: last */
			if ((linep = strchr(linep, ' ')) == NULL) {
				fprintf(stderr,
					"%s: warning: no second SP in '%s'\n",
					program_name, line);
				continue;
			}
			linep += strspn(linep, " ");
			/* skip sort key: duration */
			if ((linep = strchr(linep, ' ')) == NULL) {
				fprintf(stderr,
					"%s: warning: no third SP in '%s'\n",
					program_name, line);
				continue;
			}
			linep += strspn(linep, " ");
			/* skip sort key: count */
			if ((linep = strchr(linep, ' ')) == NULL) {
				fprintf(stderr,
					"%s: warning: no fourth SP in '%s'\n",
					program_name, line);
				continue;
			}
			linep += strspn(linep, " ");
			/* skip sort key: rrname */
			if ((linep = strchr(linep, ' ')) == NULL) {
				fprintf(stderr,
					"%s: warning: no fifth SP in '%s'\n",
					program_name, line);
				continue;
			}
			linep += strspn(linep, " ");
			/* skip sort key: rrtype */
			if ((linep = strchr(linep, ' ')) == NULL) {
				fprintf(stderr,
					"%s: warning: no sixth SP in '%s'\n",
					program_name, line);
				continue;
			}
			linep += strspn(linep, " ");
			/* skip sort key: rdata */
			if ((linep = strchr(linep, ' ')) == NULL) {
				fprintf(stderr,
					"%s: warning: no seventh SP in '%s'\n",
					program_name, line);
				continue;
			}
			linep += strspn(linep, " ");
			/* recover the mode */
			mode_e mode = (mode_e) (int) strtol(linep, NULL, 10);
			if (mode == no_mode) {
				fprintf(stderr,
					"%s: invalid mode from sort in '%s'\n",
					program_name, line);
				continue;
			}
			if ((linep = strchr(linep, ' ')) == NULL) {
				fprintf(stderr,
<<<<<<< HEAD
					"%s: warning: no eigth SP in '%s'\n",
=======
					"%s: warning: no eighth SP in '%s'\n",
>>>>>>> c629aafe
					program_name, line);
				continue;
			}
			linep += strspn(linep, " ");
			/* recover the json */
			DEBUG(2, true, "sort2: '%*.*s'\n",
				 (int)(nl - linep),
				 (int)(nl - linep),
				 linep);
			len = (size_t)(nl - linep);
			msg = tuple_make(&tup, linep, len);
			if (msg != NULL) {
				fprintf(stderr,
					"%s: warning: tuple_make: %s\n",
					program_name, msg);
				continue;
			}
			(*presenter)(&tup, mode, writer);
			tuple_unmake(&tup);
			count++;
		}
		DESTROY(line);
		fclose(writer->sort_stdout);
		DEBUG(1, true, "closed sort_stdout, read %d objs (lim %ld)\n",
		      count, writer->output_limit);
		if (waitpid(writer->sort_pid, &status, 0) < 0) {
			perror("waitpid");
		} else {
			if (!writer->sort_killed && status != 0)
				fprintf(stderr,
					"%s: warning: sort "
					"exit status is %u\n",
					program_name, (unsigned)status);
		}
	}

	/* burp out the stored postscript, if any, and destroy it. */
	if (writer->ps_len > 0) {
		assert(writer->ps_user != NULL);
		writer->ps_user(writer);
		DESTROY(writer->ps_buf);
		writer->ps_len = 0;
	}

	DESTROY(writer);
}

void
unmake_writers(void) {
	while (writers != NULL)
		writer_fini(writers);
}

/* io_engine -- let libcurl run until there are few enough outstanding jobs.
 */
void
io_engine(int jobs) {
	int still, repeats, numfds;

	DEBUG(2, true, "io_engine(%d)\n", jobs);

	/* let libcurl run while there are too many jobs remaining. */
	still = 0;
	repeats = 0;
	while (curl_multi_perform(multi, &still) == CURLM_OK && still > jobs) {
		DEBUG(3, true, "...waiting (still %d)\n", still);
		numfds = 0;
		if (curl_multi_wait(multi, NULL, 0, 0, &numfds) != CURLM_OK)
			break;
		if (numfds == 0) {
			/* curl_multi_wait() can return 0 fds for no reason. */
			if (++repeats > 1) {
				struct timespec req, rem;

				req = (struct timespec){
					.tv_sec = 0,
					.tv_nsec = 100*1000*1000  // 100ms
				};
				while (nanosleep(&req, &rem) == EINTR) {
					/* as required by nanosleep(3). */
					req = rem;
				}
			}
		} else {
			repeats = 0;
		}
		io_drain();
	}
	io_drain();
}

/* io_drain -- drain the response code reports.
 */
static void
io_drain(void) {
	struct CURLMsg *cm;
	int still = 0;

	while ((cm = curl_multi_info_read(multi, &still)) != NULL) {
		fetch_t fetch;
		query_t query;
		char *private;

		curl_easy_getinfo(cm->easy_handle,
				  CURLINFO_PRIVATE,
				  &private);
		fetch = (fetch_t) private;
		query = fetch->query;

		if (cm->msg == CURLMSG_DONE) {
			if (fetch->rcode == 0)
				curl_easy_getinfo(fetch->easy,
						  CURLINFO_RESPONSE_CODE,
						  &fetch->rcode);

			DEBUG(2, true, "io_drain(%s) DONE rcode=%d\n",
			      query->descrip, fetch->rcode);
			if (psys->encap == encap_saf) {
				if (fetch->saf_cond == sc_begin ||
				    fetch->saf_cond == sc_ongoing)
				{
					/* stream ended without a terminating
					 * SAF value, so override stale value
					 * we received before the problem.
					 */
					fetch->saf_cond = sc_missing;
					fetch->saf_msg = strdup(
						"Data transfer failed "
						"-- No SAF terminator "
						"at end of stream");
					query_status(query,
						     status_error,
						     fetch->saf_msg);
				}
				DEBUG(2, true, "... saf_cond %d saf_msg %s\n",
				      fetch->saf_cond,
				      or_else(fetch->saf_msg, ""));
			}
			if (cm->data.result == CURLE_COULDNT_RESOLVE_HOST) {
				fprintf(stderr,
					"%s: warning: libcurl failed since "
					"could not resolve host\n",
					program_name);
				exit_code = 1;
			} else if (cm->data.result == CURLE_COULDNT_CONNECT) {
				fprintf(stderr,
					"%s: warning: libcurl failed since "
					"could not connect\n",
					program_name);
				exit_code = 1;
			} else if (cm->data.result != CURLE_OK &&
				   !fetch->stopped)
			{
				fprintf(stderr,
					"%s: warning: libcurl failed with "
					"curl error %d (%s)\n",
					program_name, cm->data.result,
					curl_easy_strerror(cm->data.result));
				exit_code = 1;
			}

			/* record emptiness as status if nothing else. */
			if (psys->encap == encap_saf &&
			    query->writer != NULL &&
			    !query->writer->meta_query &&
			    query->writer->count == 0 &&
			    query->status == NULL)
			{
				query_status(query,
					     status_noerror,
					     "no results found for query.");
			}

			fetch_done(fetch);
			fetch_unlink(fetch);
			fetch_reap(fetch);
		}
		DEBUG(3, true, "...info read (still %d)\n", still);
	}
}

/* escape -- HTML-encode a string, returns a string which must be free()'d.
 */
char *
escape(const char *str) {
	char *escaped, *ret;

	if (str == NULL)
		return NULL;
	escaped = curl_escape(str, (int)strlen(str));
	if (escaped == NULL) {
		fprintf(stderr, "%s: curl_escape(%s) failed\n",
			program_name, str);
		my_exit(1);
	}
	ret = strdup(escaped);
	curl_free(escaped);
	escaped = NULL;
	return ret;
}<|MERGE_RESOLUTION|>--- conflicted
+++ resolved
@@ -612,11 +612,7 @@
 			}
 			if ((linep = strchr(linep, ' ')) == NULL) {
 				fprintf(stderr,
-<<<<<<< HEAD
-					"%s: warning: no eigth SP in '%s'\n",
-=======
 					"%s: warning: no eighth SP in '%s'\n",
->>>>>>> c629aafe
 					program_name, line);
 				continue;
 			}
