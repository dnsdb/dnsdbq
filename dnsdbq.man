.\" Copyright (c) 2014-2021 by Farsight Security, Inc.
.\"
.\" Licensed under the Apache License, Version 2.0 (the "License");
.\" you may not use this file except in compliance with the License.
.\" You may obtain a copy of the License at
.\"
.\"  http://www.apache.org/licenses/LICENSE-2.0
.\"
.\" Unless required by applicable law or agreed to in writing, software
.\" distributed under the License is distributed on an "AS IS" BASIS,
.\" WITHOUT WARRANTIES OR CONDITIONS OF ANY KIND, either express or implied.
.\" See the License for the specific language governing permissions and
.\" limitations under the License.
.\"
.Dd 2018-01-30
.Dt dnsdbq 1 DNSDB
.Os " "
.Sh NAME
.Nm dnsdbq
.Nd DNSDB query tool
.Sh SYNOPSIS
.Nm dnsdbq
.Op Fl acdfgGhIjmqSsUv468
.Op Fl A Ar timestamp
.Op Fl B Ar timestamp
.Op Fl b Ar bailiwick
.Op Fl D Ar asn_domain
.Op Fl i Ar ip
.Op Fl J Ar input_file
.Op Fl k Ar sort_keys
.Op Fl L Ar output_limit
.Op Fl l Ar query_limit
.Op Fl M Ar max_count
.Op Fl N Ar hex[/rrtype[,...]]
.Op Fl n Ar name[/rrtype[,...]]
.Op Fl O Ar offset
.Op Fl p Ar output_type
.Op Fl R Ar hex[/rrtype[,...][/bailiwick]]
.Op Fl r Ar name[/rrtype[,...][/bailiwick]]
.Op Fl T Ar transform[,...]
.Op Fl t Ar rrtype[,...]
.Op Fl u Ar server_sys
.Op Fl V Ar verb
.Op Fl 0 Ar function=thing
.Sh DESCRIPTION
.Nm dnsdbq
constructs and issues queries to Passive DNS systems which return data
in the IETF Passive DNS Common Output Format.  It is commonly used as
a production command line interface to such systems.
.Pp
.Nm dnsdbq
displays responses in various formats.  Its default query type is a
"lookup" query.  As an option, it can issue a "summarize" query type.
Different Passive DNS systems or versions of those systems may
implement different query features.
.Sh FARSIGHT SECURITY'S "DNSDB"
Farsight Security's "DNSDB" is one such Passive DNS system which is
accessed by specifying system "dnsdb".
.Pp
You'll need to get an API key from Farsight to use
.Ic dnsdbq
with DNSDB.
.Pp
Farsight's passive DNS infrastructure performs a complex process
of "bailiwick reconstruction" where an RRset's position within the DNS
hierarchy is approximated. This serves two purposes:
.Bl -enum -offset indent
.It
Provide context of the location of a given DNS record within the DNS hierarchy.
.It
Prevent "untrustworthy" records that are a result of intentional or
unintentional cache poisoning attempts from being replicated by downstream
consumers.
.El
.Pp
For example, given the fully qualified domain name
.Ic www.dachshund.example.com ,
valid bailiwicks would be
.Ic dachshund.example.com ,
.Ic example.com ,
or
.Ic com .
.Sh OPTIONS
.Bl -tag -width 3n
.It Fl a
enables ASINFO/CIDR annotation for IP addresses in A (IPv4 address) RRsets.
The metadata thus appended depends on which data source is given by
.Fl D .
.It Fl A Ar timestamp
Specify a forward time fence. Only results seen by the passive DNS
on or after this time will be selected. See also
.Fl c .
See the TIMESTAMP FORMATS section for more information about this.
.It Fl B Ar timestamp
Specify a backward time fence. Only results seen by the passive DNS
sensor network on or before this time will be selected. See also
.Fl c .
See the TIMESTAMP FORMATS section for more information about this.
.It Fl b Ar bailiwick
specify bailiwick (only valid with
.Fl r
queries).
.It Fl c
by default,
.Fl A
and
.Fl B
(separately or together) will select partial overlaps of database tuples and
time search criteria. To match only completely bracketed tuples, add the
.Fl c
("completeness") flag (this is also known as "strict" mode). Can only be
specified once, and for reasons of geometry, affects both
.Fl A
and
.Fl B
if both are specified.
.It Fl D
specify the data source for ASINFO/CIDR annotations, if enabled by
.Fl a .
Default is
.Ic "asn.routeviews.org" ,
but you may wish to try
.Ic "aspath.routeviews.org" .
.It Fl d
enable debug mode.  Repeat for more debug output.
.It Fl f
specify batch lookup mode allowing one or more queries to be performed.
Queries will be read from standard input and are expected to be in
one of the following formats:
.Bl -dash -offset indent
.It
RRset (name) query:
.Ic rrset/name/NAME[/RRTYPE[,...][/BAILIWICK]]
.It
RRset (raw) query:
.Ic rrset/raw/HEX[/RRTYPE[,...][/BAILIWICK]]
.It
Rdata (name) query:
.Ic rdata/name/NAME[/RRTYPE][,...]
.It
Rdata (IP address) query:
.Ic rdata/ip/ADDR[,PFXLEN]
.It
Rdata (raw) query:
.Ic rdata/raw/HEX[/RRTYPE][,...]
.It
Change query options:
.Ic $OPTIONS {options}
.El
.Pp
Where
.Ic options
:==
.Bd -literal -offset 4n
[-A\ timestamp] [-B\ timestamp] [-c] [-g] [-G]
[-l\ query_limit] [-L\ output_limit] [-O\ offset]
.Ed
.Pp
$OPTIONS alone on a line allows command line options to be changed mid-batch.
If no options are given, the query parameters will be reset to those given
on the command line, if any, or else to defaults.
.Pp
A line starting with a # will be ignored as a comment.
.Pp
Any internal slash (/) or comma (,) characters within the search names
of a batch entry must be URL-encoded (for example, %2F or %2C). So, to
search for the domain "212.0/24.150.104.24.in-addr.arpa" the search
string would be specified as "212.0%2F150.104.24.in-addr.arpa".
.Pp
For raw queries, the hex value is an even number of hexadecimal digits
specifying a raw octet string.  The "raw" wire-format encodings are
standardized. The embedding of these in dnstable is documented in the
.Xr dnstable-encoding 5
manual page. This topic is explained in detail at
<https://www.farsightsecurity.com/blog/txt-record/dnsdb-rawhex-20161125>.
.Pp
In batch lookup mode, each answer will be followed by a '--' marker, so that
programmatic users will know when it is safe to send the next lookup, or if
lookups are pipelined, to know when one answer has ended and another begun.
This option cannot be mixed with
.Fl n ,
.Fl r ,
.Fl R ,
or
.Fl i .
See the EXAMPLES section for more information on how to use
.Fl f .
.Pp
If two
.Fl f
options are given, then each answer will also be preceded by a '++' marker
giving the query string (as read from the batch input) in order to identify
each answer when a very large batch input is given, and the '--' marker will
include an error/noerror indicator and a short message describing the outcome.
With two
.Fl f
options and also
.Fl m ,
answers can appear in a different order than the batched questions, and the
<<<<<<< HEAD
++/-- markers, which are not valid JSON, are therefore suppressed.
.It Fl g
return graveled results if available. The default is to return aggregated
results ("rocks"). Gravel is a feature for providing Volume Across Time. Note
that not all database APIs support this feature, and not all time ranges
contain granular results ("gravel").
=======
'--' and '++' markers, which are not valid JSON, are therefore suppressed.
.It Fl g
return graveled results if available. The default is to return
aggregated results ("rocks"). Gravel is a feature for providing Volume
Across Time. Note that not all Passive DNS system APIs support this
feature, and not all time ranges contain granular results ("gravel").
>>>>>>> d5f19ea0
.It Fl G
undo the effect of
.Fl g ,
this returning rocks rather than gravel. (Used in $OPTIONS in batch files.)
.It Fl h
emit usage and quit.
.It Fl I
request information from the API server concerning the API key itself, which
may include rate limit, query quota, query allowance, or privilege levels; the
output format and content is dependent on the server_sys argument (see
.Ic -u
) and upon the
.Fl p
argument.
.Ic -I -p json
prints the raw info.
.Ic -I -p text
prints
the information in a more understandable textual form, including converting
any epoch integer times into UTC formatted times.
.It Fl i Ar ip
specify rdata ip ("right-hand side") query.  The value is one of an
 therefoIPv4 address, an IPv6 address, an IPv4 network with prefix length, an
IPv4 address range, or an IPv6 network with prefix length. If a
network lookup is being performed, the delimiter between network
address and prefix length is a single comma (",") character rather
than the usual slash ("/") character to avoid clashing with the HTTP
URI path name separator.  See EXAMPLES section for more information
about separator substitution rules.
.It Fl J Ar input_file
opens input_file and reads newline-separated JSON objects therefrom, in
preference to -f (batch mode) or query mode. This can be used
to reprocess the output from a prior invocation which used
.Fl j
(or
.Fl p
json).
Sorting, limits, and time fences will work. Specification of a
domain name, RRtype, Rdata, or offset is not supported at this time.
If input_file is "-" then standard input (stdin) will be read.
.It Fl j
synonym for
.Fl p
json.
.It Fl k Ar sort_keys
when sorting with -s or -S, selects one or more comma separated sort keys,
among "first", "last", "duration", "count", "name", "type", and/or "data".
The default order is be "first,last,duration,count,name,type,data"
(if sorting is requested.)
Names are sorted right to left (by TLD then 2LD etc). Data is sorted either
by name if present, or else by numeric value (e.g., for A and AAAA RRsets.)
Several
.Fl k
options can be given after different
.Fl s
and
.Fl S
options, to sort in ascending order for some keys, descending for others.
.It Fl l Ar query_limit
query for that limit's number of responses. If specified as 0 then the DNSDB
API server will return the maximum limit of results allowed.  If
.Fl l ,
is not specified, then the query will not specify a limit, and the DNSDB API
server may use its default limit.
.It Fl L Ar output_limit
clamps the number of objects per response (under
.Fl [R|r|N|n|i|f] )
or for all responses (under
.Fl [fm|ff|ffm] )
output to
.Ic output_limit .
If unset, and if batch and merge modes have not been selected with the
.Fl f
and
.Fl m
options, then the
.Fl L
output limit defaults to the
.Fl l
limit's value. Otherwise the default is no output limit.
.It Fl M Ar max_count
for the summarize verb, stops summarizing when the count reaches that
max_count, which must be a positive integer.  The resulting total
count may exceed max_count as it will include the entire count from
the last RRset examined.  The default is to not constrain the maximum
count.  The number of RRsets summarized is also limited by the
query_limit.
.It Fl m
used only with
.Fl f ,
this causes multiple (up to ten) API queries to execute in parallel.
In this mode there will be no "--" marker, and the combined output of
all queries is what will be subject to sorting, if any. If two
.Fl f
flags are specified with
.Fl m ,
the output will not be merged, can appear in any order, will be sorted
separately for each response, and will have normal '--' and '++' markers.
(See
.Fl f
option above.)
.It Fl N Ar hex[/rrtype[,...]]
specify raw
.Ic rdata
data ("right-hand side") query. Hex is as described above for
.Fl f .
.It Fl n Ar name
specify
.Ic rdata
name ("right-hand side") query.  The value is a DNS domain name in
presentation format, or a left-hand ("*.example.com") or right-hand
("www.example.*") wildcard domain name. Note that left-hand wildcard queries
are somewhat more expensive than right-hand wildcard queries.
.It Fl O Ar offset
to offset by #offset the results returned by the query.
This gives you incremental results transfers.
Cannot be negative. The default is 0 which means no offset.
.It Fl p Ar output_type
select output type. Specify:
.Bl -tag -width "minimal"
.It Cm text
for presentation output meant to be human-readable. This is the default.
.Cm dns
is a synonym, for compatibility with older programmatic callers.
.It Cm json
for newline delimited JSON output. See also <https://jsonlines.org/>.
.It Cm csv
for comma separated value output. This format is information losing, since
it cannot express multiple resource records that are in a single RRset.
Instead, each resource record is expressed in a separate line of output.
See the
.Ic DNSDBQ_TIME_FORMAT
environment variable for controlling how
timestamps are formatted for this option.
.It Cm minimal
outputs only the owner name or rdata, one per line and deduplicated;
for use by shell scripts.
.El
.It Fl q
makes the program reticent about warnings.
.It Fl R Ar hex[/rrtype[,...][/bailiwick]]
specify raw
.Ic rrset
owner data ("left-hand side") query. Hex is as described above for
.Fl f .
.It Fl r Ar name[/type[,...][/bailiwick]]
specify RRset ("left-hand side") name query. See discussion in
.Fl n
above as to the format of and limitations on query names.
.It Fl s
sort output in ascending key order. Limits (if any) specified by
.Fl l
and
.Fl L
will be applied before and after sorting, respectively. In batch
mode, the
.Fl f ,
.Fl ff ,
and
.Fl ffm
option sets will cause each batch entry's result to be sorted
independently, whereas with
.Fl fm ,
all outputs will be combined before sorting. This means with
.Fl fm
there will be no output until after the last batch entry has
been processed, due to store and forward by the sort process.
.It Fl S
sort output in descending key order. See discussion for
.Fl s
above.
.It Fl T Ar transform[,...]
specify one or more transforms to be applied to the output:
.Bl -tag -width "datefix"
.It Cm datefix
always show dates in the format selected by the DNSDBQ_TIME_FORMAT
environment variable, not in database format.
.It Cm reverse
show the DNS owner name (rrname) in TLD-first order (so, COM.EXAMPLE
rather than EXAMPLE.COM).
.It Cm chomp
strip away the trailing dot (.) from the DNS owner name (rrname).
.El
.It Fl t Ar rrtype[,...]
specify the resource record type(s) desired.  Default is ANY.
If present, this option should precede any
.Fl R ,
.Fl r ,
.Fl N ,
or
.Fl n
options.  This option is not allowed if the
.Fl i
option is present.  Valid values include those defined in DNS RFCs,
including ANY.  A special-case supported in DNSDB is ANY-DNSSEC, which
matches on DS, RRSIG, NSEC, DNSKEY, NSEC3, NSEC3PARAM, and DLV
resource record types.
.Pp
If multiple
.Ar rrtype
values are specified, each will be sent separately to the database server,
consuming quota if there is a quota. Such queries will be sent
simultaneously in parallel, which may have a load impact on the server.
.It Fl u Ar server_sys
specifies the Passive DNS system and thus its syntax for RESTful URLs.
Can be "dnsdb" or "circl". The default is "dnsdb". See also environment
variable DNSDBQ_SYSTEM.
.It Fl V Ar verb
The verb to perform, i.e. the type of query, either "lookup" or
"summarize".  The default is the "lookup" verb.  As an option, you can
specify the "summarize" verb, which gives you an estimate of
result size.  At a glance, it provides information on when a given
domain name, IP address or other DNS asset was first-seen and
last-seen by the global sensor network, as well as the total
sensor network observation count. This verb respects the database limit
(see
.Fl l )
in that the resulting summary will only be of rows that would have been
returned by the "lookup" verb. See also
.Fl M .
.It Fl 0 Ar function=thing
This is a developer tool meant to feed automated testing systems.
.It Fl U
turns off TLS certificate verification (unsafe).
.It Fl v
report the version of dnsdbq and exit.
.It Fl 4
use to force connecting to the DNSDB server via IPv4.
.It Fl 6
use to force connecting to the DNSDB server via IPv6.
.It Fl 8
Normally dnsdbq requires that
.Fl n
or
.Fl r
arguments are 7-bit ASCII clean.
Non-ASCII values should be queried using PUNYCODE IDN encoding. This
.Fl 8
option allows using arbitrary 8 bit values.
.El
.Sh "TIMESTAMP FORMATS"
Timestamps may be one of following forms.
.Bl -dash -offset indent
.It
positive unsigned integer : in Unix epoch format.
.It
negative unsigned integer : negative offset in seconds from now.
.It
YYYY-MM-DD [HH:MM:SS] : in absolute form, in UTC time, as DNSDB does its
fencing using UTC time.
.It
%uw%ud%uh%um%us : the relative form with explicit labels (w=weeks, d=days,
h=hours, m=minutes, s=seconds).  Calculates offset
from UTC time, as DNSDB does its fencing using UTC time.
.Pp
.El
When using batch mode with the second or forth cases, using relative
times to now, the value for "now" is set when dnsdbq starts.
.Pp
A few examples of how to use timefencing options.
.Bd -literal -offset 4n
# tuples ending after Aug 22, 2015 (midnight)
$ dnsdbq ... -A 2015-08-22
# tuples starting before Jan 22, 2013 (midnight)
$ dnsdbq ... -B 2013-01-22
# tuples starting or ending from 2015 (midnight to midnight)
$ dnsdbq ... -B 2016-01-01 -A 2015-01-01
# tuples ending after 2015-08-22 14:36:10
$ dnsdbq ... -A "2015-08-22 14:36:10"
# tuples ending within the last 60 minutes
$ dnsdbq ... -A "-3600"
# tuples ending after "just now"
$ date +%s
1485284066
$ dnsdbq ... -A 1485284066
# batch mode with only tuples ending within last 60 minutes,
# even if feeding inputs to dnsdbq in batch mode takes hours.
$ dnsdbq -f ... -A "-3600"
.Ed
.Sh EXAMPLES
.Pp
A few examples of how to specify IP address information.
.Bd -literal -offset 4n
# specify a single IPv4 address
$ dnsdbq ... -i 128.223.32.35
# specify an IPv4 CIDR
$ dnsdbq ... -i 128.223.32.0/24
# specify a range of IPv4 addresses
$ dnsdbq ... -i 128.223.32.0-128.223.32.32
.Ed
.Pp
Perform an RRset query for a single A record for
.Ic farsightsecurity.com .
The output is serialized as JSON and is piped to the
.Ic jq
program (a command-line JSON processor, see <https://stedolan.github.io/jq/>)
for pretty printing.
.Bd -literal -offset 4n
$ dnsdbq -r farsightsecurity.com/A -l 1 -j -a | jq .
{
  "count": 6350,
  "time_first": 1380123423,
  "time_last": 1427869045,
  "rrname": "farsightsecurity.com.",
  "rrtype": "A",
  "bailiwick": "farsightsecurity.com.",
  "rdata": [
    "66.160.140.81"
  ],
  "dnsdbq-rdata": [
    {
      "asinfo": [ 6939 ],
      "cidr": "66.160.128.0/18",
      "rdata": "66.160.140.81"
    }
  ]
}
.Ed
.Pp
Note the "dnsdbq-rdata" element added due to the use of the
.Fl a
option.
.Pp
Perform a batched operation for a several different
.Ic rrset
and
.Ic rdata
queries. Output is again serialized as JSON and redirected to a file.
.Bd -literal -offset 4n
$ cat batch.txt
rrset/name/\*.wikipedia.org
rrset/name/\*.dmoz.org
rrset/raw/0366736902696f00/A
rdata/name/\*.pbs.org
rdata/name/\*.opb.org
rdata/ip/198.35.26.96
rdata/ip/23.21.237.0,24
rdata/raw/0b763d73706631202d616c6c
$ dnsdbq -j -f < batch.txt > batch-output.json
$ head -1 batch-output.json | jq .
{
  "count": 2411,
  "zone_time_first": 1275401003,
  "zone_time_last": 1484841664,
  "rrname": "wikipedia.org.",
  "rrtype": "NS",
  "bailiwick": "org.",
  "rdata": [
    "ns0.wikimedia.org.",
    "ns1.wikimedia.org.",
    "ns2.wikimedia.org."
  ]
}
.Ed
.Sh ASINFO/CIDR LOOKUPS
When the
.Fl a
option is used, every address seen in a response will cause a DNS lookup
under the domain specified by the
.Fl D
option. This stream of DNS queries might be an intolerable information leak
depending on the nature of the underlying research, and it could also lead
to unusably bad performance depending on the placement of your configured
recursive DNS service.
.Pp
For best results, always use an on-server or on-LAN
recursive DNS service, and consider whether to configure that recursive DNS
service to be a "stealth secondary" of the zone denoted by the
.Fl D
option. For the default
.Fl D
value, more information can be found online at
.Ic "http://archive.routeviews.org/dnszones/" .
.Pp
Use of DNS lookups to retrieve ASINFO/CIDR metadata can be extremely fast
and surveillance-free, but some attention must be paid in order to obtain
that outcome. For occasional low-volume use, your current recursive DNS
placement and configuration is probably good enough.
.Pp
Note that while Passive DNS information is historical, the ASINFO/CIDR
annotations made possible using the
.Fl a
and
.Fl D
options are based on current information. Internet routing system
information may have changed since the DNS data was recorded. More
information about this can be found online at
.Ic "https://github.com/dnsdb/dnsdbq/blob/master/README" .
.Sh FILES
.Ic ~/.isc-dnsdb-query.conf ,
.Ic ~/.dnsdb-query.conf ,
.Ic /etc/isc-dnsdb-query.conf ,
or
.Ic /etc/dnsdb-query.conf :
configuration file which can specify the API key and other variables. The
first of these files which is readable will be used, alone, in its
entirety. See the
.Ic DNSDBQ_CONFIG_FILE
environment variable which can specify a different configuration
file to use.
.Pp
The variables which can be set in the configuration file are as
follows:
.Bl -tag -width ".Ev DNSDB_API_KEY , APIKEY"
.It Ev DNSDBQ_SYSTEM
contains the default value for the
.Fl u
option described above. The last setting found for any given variable
will prevail.
.It Ev DNSDB_API_KEY , APIKEY
contains the user's DNSDB apikey (no default).
.It Ev DNSDB_SERVER
contains the URL of the DNSDB API server (default is
https://api.dnsdb.info), and optionally the URI prefix for the
database.  The default URI prefix for system "dnsdb2" is
"/dnsdb/v2/lookup"; the default for "dnsdb1" is "/lookup".
.It Ev CIRCL_AUTH , CIRCL_SERVER
enable access to a passive DNS system compatible with the CIRCL.LU system.
.El
.Sh ENVIRONMENT
.Bl -tag -width ".Ev DNSDBQ_CONFIG_FILE"
.It Ev DNSDBQ_CONFIG_FILE
specifies the configuration file to use, overriding the internal search list.
.It Ev DNSDB_API_KEY
contains the user's apikey. The older APIKEY environment variable has
been retired, though it can still be used in the configuration file.
Note that environment variables are unprotected, and putting one's API
key in an unprotected place could cause inadvertant sharing.
.It Ev DNSDB_SERVER
contains the URL of the DNSDB API server, and optionally a URI prefix to be
used (default is "/lookup"). If not set, the configuration file is consulted.
.It Ev DNSDBQ_TIME_FORMAT
controls how human readable date times are presented in the output.
If "iso" (the default) then ISO8601 (RFC3339) format is used, for
example; "2018-09-06T22:48:00Z".  If "csv" then an Excel CSV
compatible format is used; for example, "2018-09-06 22:48:00".
.El
.Sh "EXIT STATUS"
Success (exit status zero) occurs if a connection could be established
to the back end database server, even if no records matched the search
criteria. Failure (exit status nonzero) occurs if no connection could be
established, perhaps due to a network or service failure, or a configuration
error such as specifying the wrong server hostname.
.Sh "SEE ALSO"
.Xr dig 1 ,
.Xr jq 1 ,
.Xr libcurl 3 ,
.Xr dnstable-encoding 5<|MERGE_RESOLUTION|>--- conflicted
+++ resolved
@@ -197,21 +197,12 @@
 options and also
 .Fl m ,
 answers can appear in a different order than the batched questions, and the
-<<<<<<< HEAD
-++/-- markers, which are not valid JSON, are therefore suppressed.
-.It Fl g
-return graveled results if available. The default is to return aggregated
-results ("rocks"). Gravel is a feature for providing Volume Across Time. Note
-that not all database APIs support this feature, and not all time ranges
-contain granular results ("gravel").
-=======
 '--' and '++' markers, which are not valid JSON, are therefore suppressed.
 .It Fl g
 return graveled results if available. The default is to return
 aggregated results ("rocks"). Gravel is a feature for providing Volume
 Across Time. Note that not all Passive DNS system APIs support this
 feature, and not all time ranges contain granular results ("gravel").
->>>>>>> d5f19ea0
 .It Fl G
 undo the effect of
 .Fl g ,
