--- conflicted
+++ resolved
@@ -1065,13 +1065,9 @@
 	url = sys->url(command, &sep);
 	if (url == NULL)
 		my_exit(1, NULL);
-<<<<<<< HEAD
-
-	if (query_limit != 0) {
-=======
-	sep = '?';
+
+  sep = '?';
 	if (query_limit != -1) {
->>>>>>> d899b2ce
 		x = asprintf(&tmp, "%s%c" "limit=%d", url, sep, query_limit);
 		if (x < 0) {
 			perror("asprintf");
