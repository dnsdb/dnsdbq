/*
 * Copyright (c) 2014-2021 by Farsight Security, Inc.
 *
 * Licensed under the Apache License, Version 2.0 (the "License");
 * you may not use this file except in compliance with the License.
 * You may obtain a copy of the License at
 *
 *    http://www.apache.org/licenses/LICENSE-2.0
 *
 * Unless required by applicable law or agreed to in writing, software
 * distributed under the License is distributed on an "AS IS" BASIS,
 * WITHOUT WARRANTIES OR CONDITIONS OF ANY KIND, either express or implied.
 * See the License for the specific language governing permissions and
 * limitations under the License.
 */

/* External. */

/* asprintf() does not appear on linux without this */
#define _GNU_SOURCE

/* gettimeofday() does not appear on linux without this. */
#define _BSD_SOURCE

/* modern glibc will complain about the above if it doesn't see this. */
#define _DEFAULT_SOURCE

#include <sys/wait.h>
#include <sys/time.h>

#include <assert.h>
#include <ctype.h>
#include <errno.h>
#include <fcntl.h>
#include <inttypes.h>
#include <signal.h>
#include <stdarg.h>
#include <stdbool.h>
#include <stdio.h>
#include <stdlib.h>
#include <string.h>
#include <time.h>
#include <unistd.h>
#include <wordexp.h>

/* Types. */

#define MAIN_PROGRAM
#include "asinfo.h"
#include "defs.h"
#include "netio.h"
#include "pdns.h"
#include "sort.h"
#include "time.h"
#include "globals.h"
#undef MAIN_PROGRAM

#define QPARAM_GETOPT "A:B:L:l:O:cgG"

/* Forward. */

static void help(void);
static void qdesc_debug(const char *, qdesc_ct);
static void qparam_debug(const char *, qparam_ct);
static __attribute__((noreturn)) void usage(const char *, ...);
static bool parse_long(const char *, long *);
static const char *qparam_ready(qparam_t);
static const char *qparam_option(int, const char *, qparam_t);
static verb_ct find_verb(const char *);
static char *select_config(void);
static void do_batch(FILE *, qparam_ct);
static const char *batch_options(const char *, qparam_t, qparam_ct);
static const char *batch_parse(char *, qdesc_t);
static char *makepath(qdesc_ct);
static query_t query_launcher(qdesc_ct, qparam_ct, writer_t);
static const char *multitype_coherency(const char *);
static void launch_fetch(query_t, const char *, pdns_fence_ct);
static void ruminate_json(int, qparam_ct);
static const char *lookup_ok(void);
static const char *summarize_ok(void);
static const char *check_7bit(const char *);

/* Constants. */

static const char * const conf_files[] = {
	"~/.isc-dnsdb-query.conf",
	"~/.dnsdb-query.conf",
	"/etc/isc-dnsdb-query.conf",
	"/etc/dnsdb-query.conf",
	NULL
};

const struct verb verbs[] = {
	/* note: element [0] of this array is the DEFAULT_VERB. */
	{ "lookup", "/lookup", lookup_ok,
	  present_text_lookup,
	  present_json_lookup,
	  present_csv_lookup,
	  present_minimal_lookup },
	{ "summarize", "/summarize", summarize_ok,
	  present_text_summarize,
	  present_json_summarize,
	  present_csv_summarize,
	  NULL },
	{ NULL, NULL, NULL, NULL, NULL, NULL, NULL }
};

/* Private. */

static size_t ideal_buffer;
static bool allow_8bit = false;

/* Public. */

int
main(int argc, char *argv[]) {
	struct qdesc qd = { .mode = no_mode };
	struct qparam qp = qparam_empty;
	char *picked_system = NULL;
	bool info = false;
	int json_fd = -1;
	const char *msg;
	char *value;
	int ch;

	/* global dynamic initialization. */
	ideal_buffer = 4 * (size_t) sysconf(_SC_PAGESIZE);
	gettimeofday(&startup_time, NULL);
	if ((program_name = strrchr(argv[0], '/')) == NULL)
		program_name = argv[0];
	else
		program_name++;
	value = getenv(env_time_fmt);
	if (value != NULL && strcasecmp(value, "iso") == 0)
		iso8601 = true;

	value = getenv(env_config_file);
	if (value != NULL)
		config_file = strdup(value);

	pverb = &verbs[DEFAULT_VERB];

	/* process the command line options. */
	while ((ch = getopt(argc, argv,
			    "D:R:r:N:n:i:M:u:p:t:b:k:J:V:T:0:"
			    "adfhIjmqSsUv468" QPARAM_GETOPT))
	       != -1)
	{
		switch (ch) {
		/* keep these in-sync with QPARAM_GETOPT. */
		case 'A': case 'B': case 'c':
		case 'g': case 'G':
		case 'l': case 'L':
		case 'O':
			if ((msg = qparam_option(ch, optarg, &qp)) != NULL)
				usage(msg);
			break;
		case '0': {
			const char *equal = strchr(optarg, '=');
			if (equal == NULL)
				usage("-0 requires 'function='");
			size_t length = (size_t) (equal - optarg);
			const char *thing = optarg + length + 1;
			if (strncmp(optarg, "countoff", length) == 0) {
				struct counted *c = countoff(thing);
				countoff_debug("main", thing, c);
				DESTROY(c);
			} else {
				usage("-0 function unrecognized");
			}
			my_exit(0);
		    }
		case 'a':
			asinfo_lookup = true;
			break;
		case 'D':
			asinfo_domain = optarg;
			break;
		case 'R': {
			if (qd.mode != no_mode)
				usage("-r, -n, -i, -N, or -R "
				      "can only appear once");
			assert(qd.thing == NULL);
			qd.mode = raw_rrset_mode;

			const char *p = strchr(optarg, '/');
			if (p != NULL) {
				if (qd.rrtype != NULL ||
				    qd.bailiwick != NULL)
					usage("if -b or -t are specified then "
					      "-R cannot contain a slash");

				const char *q = strchr(p + 1, '/');
				if (q != NULL) {
					qd.bailiwick = strdup(q + 1);
					qd.rrtype = strndup(p + 1, (size_t)
							    (q - p - 1));
				} else {
					qd.rrtype = strdup(p + 1);
				}
				qd.thing = strndup(optarg,
						   (size_t)(p - optarg));
			} else {
				qd.thing = strdup(optarg);
			}
			break;
		    }
		case 'r': {
			if (qd.mode != no_mode)
				usage("-r, -n, -i, -N, or -R "
				      "can only appear once");
			assert(qd.thing == NULL);
			qd.mode = rrset_mode;

			const char *p = strchr(optarg, '/');
			if (p != NULL) {
				if (qd.rrtype != NULL ||
				    qd.bailiwick != NULL)
					usage("if -b or -t are specified then "
					      "-r cannot contain a slash");

				const char *q = strchr(p + 1, '/');
				if (q != NULL) {
					qd.bailiwick = strdup(q + 1);
					qd.rrtype = strndup(p + 1, (size_t)
							    (q - p - 1));
				} else {
					qd.rrtype = strdup(p + 1);
				}
				qd.thing = strndup(optarg,
						   (size_t)(p - optarg));
			} else {
				qd.thing = strdup(optarg);
			}
			break;
		    }
		case 'N': {
			if (qd.mode != no_mode)
				usage("-r, -n, -i, -N, or -R "
				      "can only appear once");
			assert(qd.thing == NULL);
			qd.mode = raw_name_mode;

			const char *p = strchr(optarg, '/');
			if (p != NULL) {
				if (qd.rrtype != NULL ||
				    qd.bailiwick != NULL)
					usage("if -b or -t are specified then "
					      "-N cannot contain a slash");

				const char *q = strchr(p + 1, '/');
				if (q != NULL) {
					qd.bailiwick = strdup(q + 1);
					qd.rrtype = strndup(p + 1, (size_t)
							    (q - p - 1));
				} else {
					qd.rrtype = strdup(p + 1);
				}
				qd.thing = strndup(optarg,
						   (size_t)(p - optarg));
			} else {
				qd.thing = strdup(optarg);
			}
			break;
		    }
		case 'n': {
			if (qd.mode != no_mode)
				usage("-r, -n, -i, -N, or -R "
				      "can only appear once");
			assert(qd.thing == NULL);
			qd.mode = name_mode;

			const char *p = strchr(optarg, '/');
			if (p != NULL) {
				if (qd.rrtype != NULL ||
				    qd.bailiwick != NULL)
					usage("if -b or -t are specified then "
					      "-n cannot contain a slash");

				const char *q = strchr(p + 1, '/');
				if (q != NULL) {
					qd.bailiwick = strdup(q + 1);
					qd.rrtype = strndup(p + 1, (size_t)
							    (q - p - 1));
				} else {
					qd.rrtype = strdup(p + 1);
				}
				qd.thing = strndup(optarg,
						   (size_t)(p - optarg));
			} else {
				qd.thing = strdup(optarg);
			}
			break;
		    }
		case 'i': {
			if (qd.mode != no_mode)
				usage("-r, -n, -i, -N, or -R "
				      "can only appear once");
			assert(qd.thing == NULL);
			qd.mode = ip_mode;

			const char *p = strchr(optarg, '/');
			if (p != NULL) {
				qd.thing = strndup(optarg,
						   (size_t)(p - optarg));
				qd.pfxlen = strdup(p + 1);
			} else {
				qd.thing = strdup(optarg);
			}
			break;
		    }
		case 'V': {
			pverb = find_verb(optarg);
			if (pverb == NULL)
				usage("Unsupported verb for -V argument");
			break;
		    }
		case 'M':
			if (!parse_long(optarg, &max_count) ||
			    (max_count <= 0))
				usage("-M must be positive");
			break;
		case 'u':
			picked_system = strdup(optarg);
			break;
		case 'U':
			donotverify = true;
			break;
		case 'p':
			if (strcasecmp(optarg, "json") == 0)
				presentation = pres_json;
			else if (strcasecmp(optarg, "csv") == 0)
				presentation = pres_csv;
			else if (strcasecmp(optarg, "text") == 0 ||
				 strcasecmp(optarg, "dns") == 0)
				presentation = pres_text;
			else if (strcasecmp(optarg, "minimal") == 0)
				presentation = pres_minimal;
			else
				usage("-p must specify "
				      "json, text, csv, or minimal");
			DESTROY(presentation_name);
			presentation_name = strdup(optarg);
			break;
		case 't':
			if (qd.rrtype != NULL)
				usage("can only specify rrtype(s) once");
			qd.rrtype = strdup(optarg);
			break;
		case 'b':
			if (qd.bailiwick != NULL)
				usage("can only specify bailiwick one way");
			qd.bailiwick = strdup(optarg);
			break;
		case 'k': {
			if (sorting == no_sort)
				usage("-k must be preceded by -s or -S");

			char *saveptr = NULL;
			const char *tok;
			for (tok = strtok_r(optarg, ",", &saveptr);
			     tok != NULL;
			     tok = strtok_r(NULL, ",", &saveptr))
			{
				if (find_sort_key(tok) != NULL)
					usage("Each sort key may only be "
					      "specified once");

				if ((msg = add_sort_key(tok)) != NULL)
					usage(msg);
			}
			break;
		    }
		case 'J':
			if (strcmp(optarg, "-") == 0)
				json_fd = STDIN_FILENO;
			else
				json_fd = open(optarg, O_RDONLY);
			if (json_fd < 0)
				my_panic(true, optarg);
			break;
		case 'd':
			debug_level++;
			break;
		case 'j':
			presentation = pres_json;
			DESTROY(presentation_name);
			presentation_name = strdup("json");
			break;
		case 'f':
			switch (batching) {
			case batch_none:
				batching = batch_terse;
				break;
			case batch_terse:
				batching = batch_verbose;
				break;
			case batch_verbose:
				/* FALLTHROUGH */
			default:
				usage("too many -f options");
			}
			break;
		case 'T': {
			char *copy, *walker, *token;
			copy = walker = strdup(optarg);
			while ((token = strsep(&walker, ",")) != NULL)
				if (strcasecmp(token, "reverse") == 0)
					transforms |= TRANS_REVERSE;
				else if (strcasecmp(token, "datefix") == 0)
					transforms |= TRANS_DATEFIX;
				else if (strcasecmp(token, "chomp") == 0)
					transforms |= TRANS_CHOMP;
				else {
					DESTROY(copy);
					usage("unrecognized transform in -T");
				}
			DESTROY(copy);
			break;
		    }
		case 'm':
			multiple = true;
			break;
		case 's':
			sorting = normal_sort;
			break;
		case 'S':
			sorting = reverse_sort;
			break;
		case 'I':
			info = true;
			break;
		case 'v':
			printf("%s: version %s\n", program_name, id_version);
			my_exit(0);
		case 'q':
			quiet = true;
			break;
		case 'h':
			help();
			my_exit(0);
		case '4':
			curl_ipresolve = CURL_IPRESOLVE_V4;
			break;
		case '6':
			curl_ipresolve = CURL_IPRESOLVE_V6;
			break;
		case '8':
			allow_8bit = true;
			break;
		default:
			usage("unrecognized option");
		}
	}
	argc -= optind;
	if (argc != 0)
		usage("there are no non-option arguments to this program");
	argv = NULL;

	if (allow_8bit == false && batching == batch_none &&
	    (qd.mode == name_mode || qd.mode == rrset_mode))
	{
		msg = check_7bit(qd.thing);
		if (msg != NULL)
			usage(msg);
	}

	if (asinfo_lookup) {
#ifdef CRIPPLED_LIBC
		usage("the -a option requires a modern functional C library.");
#else
		if (!asinfo_domain_exists(asinfo_domain)) {
			fprintf(stderr,
				"%s: ASINFO domain (%s) does not exist.\n",
				program_name, asinfo_domain);
			my_exit(1);
		}
#endif
	}

	if (presentation == pres_none) {
		presentation = pres_text;
		assert(presentation_name == NULL);
		presentation_name = strdup("text");
	}
	if (presentation == pres_minimal)
		minimal_deduper = deduper_new(minimal_modulus);

	if ((msg = qparam_ready(&qp)) != NULL)
		usage(msg);

	/* optionally dump program options as interpreted. */
	if (debug_level >= 1) {
		qdesc_debug("main", &qd);
		qparam_debug("main", &qp);
		debug(true, "batching=%d, multiple=%d\n",
		      batching != false, multiple != false);
	}

	/* select presenter. */
	switch (presentation) {
	case pres_text:
		presenter = pverb->text;
		break;
	case pres_json:
		presenter = pverb->json;
		break;
	case pres_csv:
		presenter = pverb->csv;
		break;
	case pres_minimal:
		presenter = pverb->minimal;
		break;
	case pres_none:
		/* FALLTHROUGH */
	default:
		abort();
	}
	assert(presentation != pres_none);
	assert(presentation_name != NULL);
	if (presenter == NULL) {
		char *errmsg = NULL;
		int x = asprintf(&errmsg,
				 "that verb (%s) has no presenter for \"%s\"",
				 pverb->name, presentation_name);
		if (x < 0)
			my_panic(true, "asprintf");
		usage(errmsg);
	}

	/* get to final readiness; in particular, get psys set. */
	if (sorting != no_sort)
		sort_ready();
	if (config_file == NULL)
		config_file = select_config();
	if (picked_system != NULL) {
		psys_specified = true;
		pick_system(picked_system, "-u option");
		DESTROY(picked_system);
	} else {
		pick_system(DEFAULT_SYS, "default system");
		psys_specified = true;
	}

	if (json_fd != -1) {
#if WANT_PDNS_DNSDB
		/* the json output files are in COF format, never SAF. */
		if (strcmp(psys->name, "dnsdb2") == 0)
			pick_system("dnsdb1", "downgrade for -J");
#endif
		NULL;
	} else {
		make_curl();
		assert(psys_specified);
	}

	/* validate some interrelated options. */
	if (multiple && batching == batch_none)
		usage("using -m without -f makes no sense.");
	if ((msg = (*pverb->ok)()) != NULL)
		usage(msg);
	if ((msg = psys->verb_ok(pverb->name, &qp)) != NULL)
		usage(msg);

	/* get some input from somewhere, and use it to drive our output. */
	if (json_fd != -1) {
		/* read a JSON file. */
		if (qd.mode != no_mode)
			usage("can't mix -n, -r, -i, or -R with -J");
		if (batching != batch_none)
			usage("can't mix -f with -J");
		if (qd.bailiwick != NULL)
			usage("can't mix -b with -J");
		if (info)
			usage("can't mix -I with -J");
		if (qd.rrtype != NULL)
			usage("can't mix -t with -J");
		if (pverb != &verbs[DEFAULT_VERB])
			usage("can't mix -V with -J");
		if (max_count > 0)
			usage("can't mix -M with -J");
		if (qp.gravel)
			usage("can't mix -g with -J");
		if (qp.offset != 0)
			usage("can't mix -O with -J");
		ruminate_json(json_fd, &qp);
		close(json_fd);
	} else if (batching != batch_none) {
		/* drive via a batch file. */
		if (qd.mode != no_mode)
			usage("can't mix -n, -r, -i, or -R with -f");
		if (qd.bailiwick != NULL)
			usage("can't mix -b with -f");
		if (qd.rrtype != NULL)
			usage("can't mix -t with -f");
		if (info)
			usage("can't mix -I with -f");
		do_batch(stdin, &qp);
	} else if (info) {
		/* use the "info" verb. */
		if (qd.mode != no_mode)
			usage("can't mix -n, -r, -i, or -R with -I");
		if (presentation != pres_text && presentation != pres_json)
			usage("info must be presented in json or text format");
		if (qd.bailiwick != NULL)
			usage("can't mix -b with -I");
		if (qd.rrtype != NULL)
			usage("can't mix -t with -I");
		if (psys->info == NULL)
			usage("there is no 'info' for this service");
		psys->info();
	} else {
		/* do a LHS or RHS lookup of some kind. */
		if (qd.mode == no_mode)
			usage("must specify -r, -n, -i, or -R"
			      " unless -f or -J is used");
		if (qd.bailiwick != NULL) {
			if (qd.mode == ip_mode)
				usage("can't mix -b with -i");
			if (qd.mode == raw_rrset_mode)
				usage("can't mix -b with -R");
			if (qd.mode == raw_name_mode)
				usage("can't mix -b with -N");
			if (qd.mode == name_mode)
				usage("can't mix -b with -n");
		}
		if (qd.mode == ip_mode && qd.rrtype != NULL)
			usage("can't mix -i with -t");

		writer_t writer = writer_init(qp.output_limit,
					      ps_stdout, false);
		(void) query_launcher(&qd, &qp, writer);
		io_engine(0);
		writer_fini(writer);
		writer = NULL;
	}

	if (json_fd == -1) {
		unmake_curl();
	}

	/* clean up and go home. */
	DESTROY(qd.thing);
	DESTROY(qd.rrtype);
	DESTROY(qd.bailiwick);
	DESTROY(qd.pfxlen);
	my_exit(exit_code);
}

/* my_exit -- close or destroy global objects, then exit.
 */
__attribute__((noreturn)) void
my_exit(int code) {
	DESTROY(presentation_name);

	/* deduper state if any can be trashed. */
	if (minimal_deduper != NULL)
		deduper_destroy(&minimal_deduper);

	/* writers and readers which are still known, must be freed. */
	unmake_writers();

	/* if curl is operating, it must be shut down. */
	unmake_curl();

	/* globals which may have been initialized, are to be freed. */
	DESTROY(config_file);
	if (psys != NULL)
		psys->destroy();

	/* sort key specifications and computations, are to be freed. */
	sort_destroy();

#ifndef CRIPPLED_LIBC
	/* asinfo logic has an internal DNS resolver context. */
	asinfo_shutdown();
#endif

	/* terminate process. */
	DEBUG(1, true, "about to call exit(%d)\n", code);
	exit(code);
}

/* my_panic -- display an error on diagnostic output stream, exit ungracefully
 */
__attribute__((noreturn)) void
my_panic(bool want_perror, const char *s) {
	fprintf(stderr, "%s: ", program_name);
	if (want_perror)
		perror(s);
	else
		fprintf(stderr, "%s\n", s);
	my_exit(1);
}

/* Private. */

/* help -- display a brief usage-help text; then exit.
 *
 * this goes to stdout since we can expect it not to be piped unless to $PAGER.
 */
static void
help(void) {
	verb_ct v;

	printf("usage: %s [-acdfGghIjmqSsUv468] [-p dns|json|csv|minimal]\n",
	       program_name);
	puts("\t[-u SYSTEM] [-V VERB] [-0 FUNCTION=INPUT]\n"
	     "\t[-k (first|last|duration|count|name|type|data)[,...]]\n"
	     "\t[-l QUERY-LIMIT] [-L OUTPUT-LIMIT]\n"
	     "\t[-O OFFSET] [-M MAX_COUNT]\n"
	     "\t[-A AFTER] [-B BEFORE]\n"
	     "\t[-D ASINFO_DOMAIN] [-T (datefix|reverse|chomp)[,...] {\n"
	     "\t\t-f |\n"
	     "\t\t-J INPUTFILE |\n"
	     "\t\t[-t RRTYPE[,...]] [-b BAILIWICK] {\n"
	     "\t\t\t-r OWNER[/RRTYPE[,...][/BAILIWICK]] |\n"
	     "\t\t\t-n NAME[/RRTYPE[,...]] |\n"
	     "\t\t\t-i IP[/PFXLEN] |\n"
	     "\t\t\t-N RAW-NAME-DATA[/RRTYPE[,...]]\n"
	     "\t\t\t-R RAW-OWNER-DATA[/RRTYPE[,...][/BAILIWICK]]\n"
	     "\t\t}\n"
	     "\t}");
	printf("for -A and -B, use absolute format YYYY-MM-DD[ HH:MM:SS],\n"
	     "\tor relative format %%dw%%dd%%dh%%dm%%ds.\n"
	     "use -a to get ASNs associated with reported IP addresses\n"
	     "use -c to get complete (strict) time matching for -A and -B.\n"
	     "for -D, the default is \"%s\"\n"
	     "use -d one or more times to ramp up the diagnostic output.\n"
	     "for -0, the function must be \"countoff\"\n"
	     "for -f, stdin must contain lines of the following forms:\n"
	     "\trrset/name/NAME[/RRTYPE[,...][/BAILIWICK]]\n"
	     "\trrset/raw/HEX-PAIRS[/RRTYPE[,...][/BAILIWICK]]\n"
	     "\trdata/name/NAME[/RRTYPE[,...]]\n"
	     "\trdata/ip/ADDR[,PFXLEN]\n"
	     "\trdata/raw/HEX-PAIRS[/RRTYPE[,...]]\n"
	     "\t(output format will depend on -p or -j, framed by '--'.)\n"
	     "\t(with -ff, framing will be '++ $cmd', '-- $stat ($code)'.\n"
	     "use -g to get graveled results (default is -G, rocks).\n"
	     "use -h to reliably display this helpful text.\n"
	     "use -I to see a system-specific account/key summary.\n"
	     "for -J, input format is newline-separated JSON, "
	     "as from -j output.\n"
	     "use -j as a synonym for -p json.\n"
	     "use -M # to end a summarize op when count exceeds threshold.\n"
	     "use -m with -f for multiple upstream queries in single result.\n"
	     "use -m with -f -f for multiple upstream queries out of order.\n"
	     "use -O # to skip this many results in what is returned.\n"
	     "use -q for warning reticence.\n"
	     "use -s to sort in ascending order, "
	     "or -S for descending order.\n"
	     "\t-s/-S can be repeated before several -k arguments.\n"
	     "for -T, transforms are datefix, reverse, and chomp.\n"
	     "use -U to turn off SSL certificate verification.\n"
	     "use -v to show the program version.\n"
	     "use -4 to force connecting to the server via IPv4.\n"
	     "use -6 to force connecting to the server via IPv6.\n"
	     "use -8 to allow 8-bit values in -r and -n arguments.\n",
	     asinfo_domain);

	puts("for -u, system must be one of:");
#if WANT_PDNS_DNSDB
	puts("\tdnsdb");
	puts("\tdnsdb2");
#endif
#if WANT_PDNS_CIRCL
	puts("\tcircl");
#endif
	puts("for -V, verb must be one of:");
	for (v = verbs; v->name != NULL; v++)
		printf("\t%s\n", v->name);
	puts("\nGetting Started:\n"
	     "\tAdd your API key to ~/.dnsdb-query.conf like this:\n"
	     "\t\tDNSDB_API_KEY=\"YOURAPIKEYHERE\"");
	printf("\nTry   man %s  for full documentation.\n", program_name);
}

/* qdesc_debug -- dump a qdesc.
 */
static void
qdesc_debug(const char *where, qdesc_ct qdp) {
	debug(true, "qdesc(%s)[", where);

	const char *sep = "\040";
	if (qdp->mode != no_mode) {
		debug(false, "%smo %d", sep, (int)qdp->mode);
		sep = ",\040";
	}
	if (qdp->thing != NULL) {
		debug(false, "%sth '%s'", sep, qdp->thing);
		sep = ",\040";
	}
	if (qdp->rrtype != NULL) {
		debug(false, "%srr '%s'", sep, qdp->rrtype);
		sep = ",\040";
	}
	if (qdp->bailiwick != NULL) {
		debug(false, "%sbw '%s'", sep, qdp->bailiwick);
		sep = ",\040";
	}
	if (qdp->pfxlen != NULL) {
		debug(false, "%spfx '%s'", sep, qdp->pfxlen);
		sep = ",\040";
	}
	debug(false, " ]\n");
}

/* qparam_debug -- dump a qparam.
 */
static void
qparam_debug(const char *where, qparam_ct qpp) {
	debug(true, "qparam(%s)[", where);

	const char *sep = "\040";
	if (qpp->after != 0) {
		debug(false, "%s-A%ld(%s)",
		      sep, qpp->after, time_str(qpp->after, false));
		sep = "\n\t";
	}
	if (qpp->before != 0) {
		debug(false, "%s-B%ld(%s)",
		      sep, qpp->before, time_str(qpp->before, false));
		sep = "\n\t";
	}
	if (qpp->query_limit != -1) {
		debug(false, "%s-l%ld", sep, qpp->query_limit);
		sep = "\040";
	}
	if (qpp->output_limit != -1) {
		debug(false, "%s-L%ld", sep, qpp->output_limit);
		sep = "\040";
	}
	if (qpp->complete) {
		debug(false, "%s-c", sep);
		sep = "\040";
	}
	if (qpp->gravel) {
		debug(false, "%s-g", sep);
		sep = "\040";
	}
	debug(false, "\040]\n");
}

/* usage -- display a usage error message, brief usage help text; then exit.
 *
 * this goes to stderr in case stdout has been piped or redirected.
 */
static __attribute__((noreturn)) void
usage(const char *fmtstr, ...) {
	va_list ap;

	va_start(ap, fmtstr);
	fputs("error: ", stderr);
	vfprintf(stderr, fmtstr, ap);
	va_end(ap);
	fputs("\n\n", stderr);
	fprintf(stderr,
		"try   %s -h   for a short description of program usage.\n",
		program_name);
	my_exit(1);
}

/* parse_long -- parse a base 10 long value.
 *
 * Return true if ok, else return false.
 */
static bool
parse_long(const char *in, long *out) {
	char *ep;
	long result;

	/* "The strtol() function shall not change the setting of errno
	 * if successful." (IEEE Std 1003.1, 2004 Edition)
	 */
	errno = 0;
	result = strtol(in, &ep, 10);
	if ((errno == ERANGE && (result == LONG_MAX || result == LONG_MIN)) ||
	    (errno != 0 && result == 0) ||
	    (ep == in))
		return false;
	*out = result;
	return true;
}

/* qparam_ready -- check and possibly adjust the contents of a qparam.
 */
static const char *
qparam_ready(qparam_t qpp) {
	if (qpp->output_limit == -1 && qpp->query_limit != -1 && !multiple)
		qpp->output_limit = qpp->query_limit;
	if (qpp->complete && qpp->after != 0 && qpp->before != 0) {
		if (qpp->after > qpp->before)
			return "-A value must be before -B value"
			       " if using complete time matching";
	}
	if (qpp->complete && qpp->after == 0 && qpp->before == 0)
		return "-c without -A or -B makes no sense.";
	return NULL;
}

/* qparam_option -- process one command line option related to a qparam
 */
static const char *
qparam_option(int opt, const char *arg, qparam_t qpp) {
	switch (opt) {
	case 'A':
		if (!time_get(arg, &qpp->after) || qpp->after == 0UL)
			return "bad -A timestamp";
		break;
	case 'B':
		if (!time_get(arg, &qpp->before) || qpp->before == 0UL)
			return "bad -B timestamp";
		break;
	case 'c':
		qpp->complete = true;
		break;
	case 'g':
		qpp->gravel = true;
		break;
	case 'G':
		qpp->gravel = false;
		break;
	case 'l':
		if (!parse_long(arg, &qpp->query_limit) ||
		    (qpp->query_limit < 0))
			return "-l must be zero or positive";
		break;
	case 'L':
		if (!parse_long(arg, &qpp->output_limit) ||
		    (qpp->output_limit <= 0))
			return "-L must be positive";
		qpp->explicit_output_limit = qpp->output_limit;
		break;
	case 'O':
		if (!parse_long(optarg, &qpp->offset) ||
		    (qpp->offset < 0))
			return "-O must be zero or positive";
		break;
	}
	return NULL;
}

/* lookup_ok -- validate command line options for 'lookup'.
 */
static const char *
lookup_ok(void) {
	/* TODO too many local variables would need to be global to check
	 * more here.
	 */
	if (max_count > 0)
		return "max_count is not allowed for the lookup verb";
	return NULL;
}

/* summarize_ok -- validate commandline options for 'summarize'.
 */
static const char *
summarize_ok(void) {
	if (sorting != no_sort)
		return "Sorting with a summarize verb makes no sense";
	return NULL;
}

/* find_verb -- locate a verb by option parameter
 */
static verb_ct
find_verb(const char *option) {
	verb_ct v;

	for (v = verbs; v->name != NULL; v++)
		if (strcasecmp(option, v->name) == 0)
			return v;
	return NULL;
}

/* select_config -- try to find a config file in static path.
 */
static char *
select_config(void) {
	const char * const *conf;
	char *cf = NULL;

	for (conf = conf_files; *conf != NULL; conf++) {
		wordexp_t we;

		wordexp(*conf, &we, WRDE_NOCMD);
		cf = strdup(we.we_wordv[0]);
		wordfree(&we);
		if (access(cf, R_OK) == 0) {
			DEBUG(1, true, "conf found: '%s'\n", cf);
			return cf;
		}
		DESTROY(cf);
	}
	return NULL;
}

/* do_batch -- implement "filter" mode, reading commands from a batch file.
 */
static void
do_batch(FILE *f, qparam_ct qpp) {
	struct qparam qp = *qpp;
	writer_t writer = NULL;
	char *command = NULL;
	size_t n = 0;

	/* if doing multiple parallel upstreams, start a writer. */
	bool one_writer = multiple && batching != batch_verbose;
	if (one_writer)
		writer = writer_init(qp.output_limit, ps_stdout, false);

	while (getline(&command, &n, f) > 0) {
		const char *msg;
		struct qdesc qd;
		char *nl;

		/* the last line of the file may not have a newline. */
		nl = strchr(command, '\n');
		if (nl != NULL)
			*nl = '\0';

		/* allow # as a comment syntax */
		if (command[0] == '#')
			continue;

		DEBUG(1, true, "do_batch(%s)\n", command);

		/* if this is a $OPTIONS, parse it and change our qparams. */
		if (strncasecmp(command, "$options",
				(sizeof "$options") - 1) == 0)
		{
			if ((msg = batch_options(command, &qp, qpp)) != NULL)
				fprintf(stderr, "%s: warning: "
					"batch option parse error: %s\n",
					program_name, msg);
			continue;
		}

		/* if not parallelizing, start a writer here instead. */
		if (!one_writer)
			writer = writer_init(qp.output_limit,
					     ps_stdout, false);

		/* crack the batch line if possible. */
		msg = batch_parse(command, &qd);
		if (msg != NULL) {
			fprintf(stderr, "%s: batch entry parse error: %s\n",
				program_name, msg);
		} else {
			/* start one or more curl fetches based on this entry.
			 */
			query_t query = query_launcher(&qd, &qp, writer);

			/* if merging, drain some jobs; else, drain all jobs.
			 */
			if (one_writer)
				io_engine(MAX_FETCHES);
			else
				io_engine(0);

			/* if one of our fetches already failed, say so now.
			 */
			if (query != NULL &&
			    query->status != NULL &&
			    batching != batch_verbose)
			{
				assert(query->message != NULL);
				fprintf(stderr,
					"%s: batch line status: %s (%s)\n",
					program_name,
					query->status, query->message);
			}
		}

		if (!one_writer) {
			/* think about showing the end-of-object separator.
			 * We reach here after all the queries from
			 * this batch line have finished.
			 */
			switch (batching) {
			case batch_none:
				break;
			case batch_terse:
				assert(writer->ps_buf == NULL &&
				       writer->ps_len == 0);
				writer->ps_buf = strdup("--\n");
				writer->ps_len = strlen(writer->ps_buf);
				break;
			case batch_verbose:
				/* query_done() will do this. */
				break;
			default:
				abort();
			}
			writer_fini(writer);
			writer = NULL;
			fflush(stdout);
		}
	}
	DESTROY(command);

	/* if parallelized, run remaining jobs to completion, then finish up.
	 */
	if (one_writer) {
		io_engine(0);
		writer_fini(writer);
		writer = NULL;
	}
}

/* batch_options -- parse a $OPTIONS line out of a batch file.
 */
static const char *
batch_options(const char *optstr, qparam_t options, qparam_ct dflt) {
	char **optv = calloc(strlen(optstr) + 1, sizeof(char *));
	struct qparam save = *options;
	char **opt = optv;
	const char *msg;
	int optc, ch;
	char *tok;

	char *temp = strdup(optstr);
	char *saveptr = NULL;
	/* crack the option string based on space or tab delimiters. */
	for (tok = strtok_r(temp, "\040\t", &saveptr);
	     tok != NULL;
	     tok = strtok_r(NULL, "\040\t", &saveptr))
	{
		/* dispense with extra spaces and tabs (empty fields). */
		if (*tok == '\0')
			continue;
		*opt++ = tok;
	}

	/* if no options were specified (e.g., $options\n), restore defaults.
	 */
	msg = NULL;
	optc = (int) (opt - optv);
	if (optc == 1) {
		DEBUG(2, true, "default options restored\n");
		*options = *dflt;
	} else {
		/* use getopt() to parse the cracked array. */
#if defined __GLIBC__
		/* glibc needs to have optind set to 0 instead of the
		 * "traditional value" of 1.
		 */
		optind = 0;
#else
		/* 1 is the value that optind should be initialized to,
		 * according to IEEE Std 1003.1.
		 */
		optind = 1;
#if defined __FreeBSD__ || defined __OpenBSD__ || defined __NetBSD__ || \
	defined __APPLE__ || defined __DragonFly__
		/* BSD-like libc also needs to have optreset set to 1. */
		optreset = 1;
#endif /*BSD*/
#endif
		while ((ch = getopt(optc, optv, QPARAM_GETOPT)) != -1) {
			if ((msg = qparam_option(ch, optarg, options)) != NULL)
				break;
		}
		optc -= optind;
		if (msg == NULL && optc != 0)
			msg = "superfluous non-arguments in $OPTIONS";
	}
	/* if an error occured, reset options to saved values. */
	if (msg != NULL) {
		*options = save;
	} else {
		/* otherwise consider reporting the new options. */
		if (debug_level >= 1)
			qparam_debug("batch", options);
	}
	/* done. */
	DESTROY(optv);
	DESTROY(temp);
	return msg;
}

/* batch_parse -- turn one line from a -f batch into a qdesc_t.
 */
static const char *
batch_parse(char *line, qdesc_t qdp) {
	struct qdesc qd = (struct qdesc) { };
	char *saveptr = NULL;
	const char *msg;
	char *t;

	if ((t = strtok_r(line, "/", &saveptr)) == NULL)
		return "too few terms";
	if (strcmp(t, "rrset") == 0) {
		if ((t = strtok_r(NULL, "/", &saveptr)) == NULL)
			return "missing term after 'rrset/'";
		if (strcmp(t, "name") == 0) {
			qd.mode = rrset_mode;
			if ((t = strtok_r(NULL, "/", &saveptr)) == NULL)
				return "missing term after 'rrset/name/'";
			if (allow_8bit == false &&
			    ((msg = check_7bit(t)) != NULL))
				return msg;
			qd.thing = t;
			if ((t = strtok_r(NULL, "/", &saveptr)) != NULL) {
				qd.rrtype = t;
				if ((t = strtok_r(NULL, "/", &saveptr))
				    != NULL)
				{
					qd.bailiwick = t;
				}
			}
		} else if (strcmp(t, "raw") == 0) {
			qd.mode = raw_rrset_mode;
			if ((t = strtok_r(NULL, "/", &saveptr)) == NULL)
				return "missing term after 'rrset/raw/'";
			qd.thing = t;
			if ((t = strtok_r(NULL, "/", &saveptr)) != NULL) {
				qd.rrtype = t;
				if ((t = strtok_r(NULL, "/", &saveptr))
				    != NULL)
				{
					qd.bailiwick = t;
				}
			}
		} else {
			return "unrecognized term after 'rrset/'";
		}
	} else if (strcmp(t, "rdata") == 0) {
		if ((t = strtok_r(NULL, "/", &saveptr)) == NULL)
			return "missing term after 'rdata/'";
		if (strcmp(t, "name") == 0) {
			qd.mode = name_mode;
			if ((t = strtok_r(NULL, "/", &saveptr)) == NULL)
				return "missing term after 'rdata/name/'";
			if (allow_8bit == false &&
			    ((msg = check_7bit(t)) != NULL))
				return msg;
			qd.thing = t;
			if ((t = strtok_r(NULL, "/", &saveptr)) != NULL) {
				qd.rrtype = t;
			}
		} else if (strcmp(t, "raw") == 0) {
			qd.mode = raw_name_mode;
			if ((t = strtok_r(NULL, "/", &saveptr)) == NULL)
				return "missing term after 'rdata/raw/'";
			qd.thing = t;
			if ((t = strtok_r(NULL, "/", &saveptr)) != NULL) {
				qd.rrtype = t;
			}
		} else if (strcmp(t, "ip") == 0) {
			qd.mode = ip_mode;
			if ((t = strtok_r(NULL, "/", &saveptr)) == NULL)
				return "missing term after 'rdata/ip/'";
			qd.thing = t;
		} else {
			return "unrecognized term after 'rdata/'";
		}
	} else {
		return "unrecognized initial term";
	}
	t = strtok_r(NULL, "/", &saveptr);
	if (t != NULL)
		return "extra garbage";
	*qdp = qd;

	return NULL;
}

/* makepath -- make a RESTful URI that describes these query parameters.
 *
 * Returns a string that must be free()d.
 */
static char *
makepath(qdesc_ct qdp) {
	/* recondition various options for HTML use. */
	char *thing = escape(qdp->thing);
	char *rrtype = escape(qdp->rrtype);
	char *bailiwick = escape(qdp->bailiwick);
	char *pfxlen = escape(qdp->pfxlen);

	char *path = NULL;
	switch (qdp->mode) {
		int x;
	case rrset_mode:
		if (rrtype != NULL && bailiwick != NULL)
			x = asprintf(&path, "rrset/name/%s/%s/%s",
				     thing, rrtype, bailiwick);
		else if (rrtype != NULL)
			x = asprintf(&path, "rrset/name/%s/%s",
				     thing, rrtype);
		else if (bailiwick != NULL)
			x = asprintf(&path, "rrset/name/%s/ANY/%s",
				     thing, bailiwick);
		else
			x = asprintf(&path, "rrset/name/%s",
				     thing);
		if (x < 0)
			my_panic(true, "asprintf");
		break;
	case name_mode:
		if (rrtype != NULL)
			x = asprintf(&path, "rdata/name/%s/%s",
				     thing, rrtype);
		else
			x = asprintf(&path, "rdata/name/%s",
				     thing);
		if (x < 0)
			my_panic(true, "asprintf");
		break;
	case ip_mode:
		if (pfxlen != NULL)
			x = asprintf(&path, "rdata/ip/%s,%s",
				     thing, pfxlen);
		else
			x = asprintf(&path, "rdata/ip/%s",
				     thing);
		if (x < 0)
			my_panic(true, "asprintf");
		break;
	case raw_rrset_mode:
		if (rrtype != NULL)
			x = asprintf(&path, "rrset/raw/%s/%s",
				     thing, rrtype);
		else
			x = asprintf(&path, "rrset/raw/%s",
				     thing);
		if (x < 0)
			my_panic(true, "asprintf");
		break;
	case raw_name_mode:
		if (rrtype != NULL)
			x = asprintf(&path, "rdata/raw/%s/%s",
				     thing, rrtype);
		else
			x = asprintf(&path, "rdata/raw/%s",
				     thing);
		if (x < 0)
			my_panic(true, "asprintf");
		break;
	case no_mode:
		/*FALLTHROUGH*/
	default:
		abort();
	}

	DESTROY(thing);
	DESTROY(rrtype);
	DESTROY(bailiwick);
	DESTROY(pfxlen);

	return path;
}

/* query_launcher -- fork off some curl jobs via launch() for this query.
 *
 * can write to STDERR and return NULL if a query cannot be launched.
 */
static query_t
query_launcher(qdesc_ct qdp, qparam_ct qpp, writer_t writer) {
	struct pdns_fence fence = {};
	query_t query = NULL;
	const char *msg;

	/* ready player one. */
	CREATE(query, sizeof(struct query));

	/* define the fence. */
	if (qpp->after != 0) {
		if (qpp->complete) {
			/* each db tuple must begin after the fence-start. */
			fence.first_after = qpp->after;
		} else {
			/* each db tuple must end after the fence-start. */
			fence.last_after = qpp->after;
		}
	}
	if (qpp->before != 0) {
		if (qpp->complete) {
			/* each db tuple must end before the fence-end. */
			fence.last_before = qpp->before;
		} else {
			/* each db tuple must begin before the fence-end. */
			fence.first_before = qpp->before;
		}
	}

	/* branch on rrtype. */
	if (qdp->rrtype == NULL) {
		/* no rrtype string given, let makepath set it to "any". */
		char *path = makepath(qdp);
		launch_fetch(query, path, &fence);
		DESTROY(path);
	} else if ((msg = multitype_coherency(qdp->rrtype)) != NULL) {
		fprintf(stderr, "%s: multitype_coherency failed: %s\n",
			program_name, msg);
		DESTROY(query);
		return NULL;
	} else {
		/* rrtype string was given, parse comma separated list. */
		char *rrtypes = strdup(qdp->rrtype);
		char *saveptr = NULL;
		int nfetches = 0;
		for (char *rrtype = strtok_r(rrtypes, ",", &saveptr);
		     rrtype != NULL;
		     rrtype = strtok_r(NULL, ",", &saveptr))
		{
			struct qdesc qd = {
				.mode = qdp->mode,
				.thing = qdp->thing,
				.rrtype = rrtype,
				.bailiwick = qdp->bailiwick,
				.pfxlen = qdp->pfxlen
			};
			char *path = makepath(&qd);
			launch_fetch(query, path, &fence);
			nfetches++;
			DESTROY(path);
		}
		if (nfetches > 1)
			query->multitype = true;
		DESTROY(rrtypes);
	}

	/* finish query initialization, link it up, and return it. */
	query->writer = writer;
	writer = NULL;
	query->params = *qpp;
	query->next = query->writer->queries;
	query->writer->queries = query;
	query->descrip = makepath(qdp);
	query->mode = qdp->mode;
	return query;
}

/* multitype_coherency -- return an error text if these rrtypes don't mix.
 */
static const char *
multitype_coherency(const char *input) {
	char *rrtypes = strdup(input);
	char *saveptr = NULL;
	bool some = false, any = false,
		some_dnssec = false, any_dnssec = false;
	for (char *rrtype = strtok_r(rrtypes, ",", &saveptr);
	     rrtype != NULL;
	     rrtype = strtok_r(NULL, ",", &saveptr))
	{
		for (char *p = rrtype; *p != '\0'; p++)
			if (isupper(*p))
				*p = (char) tolower(*p);
		if (strcmp(rrtype, "any") == 0)
			any = true;
		else if (strcmp(rrtype, "any-dnssec") == 0)
			any_dnssec = true;
		else if (strcmp(rrtype, "ds") == 0 ||
			 strcmp(rrtype, "rrsig") == 0 ||
			 strcmp(rrtype, "nsec") == 0 ||
			 strcmp(rrtype, "dnskey") == 0 ||
<<<<<<< HEAD
=======
			 strcmp(rrtype, "cdnskey") == 0 ||
			 strcmp(rrtype, "cds") == 0 ||
			 strcmp(rrtype, "ta") == 0 ||
>>>>>>> c629aafe
			 strcmp(rrtype, "nsec3") == 0 ||
			 strcmp(rrtype, "nsec3param") == 0 ||
			 strcmp(rrtype, "dlv") == 0)
			some_dnssec = true;
		else
			some = true;
		if (any && some)
			return "ANY is redundant when mixed like this";
		if (any_dnssec && some_dnssec)
			return "ANY-DNSSEC is redundant when mixed like this";
	}
	DESTROY(rrtypes);
	return NULL;
}

/* launch_fetch -- actually launch a query job, given a path and time fences.
 */
static void
launch_fetch(query_t query, const char *path, pdns_fence_ct fp) {
	qparam_ct qpp = &query->params;
	char *url;

	url = psys->url(path, NULL, qpp, fp, false);
	if (url == NULL)
		my_exit(1);

	DEBUG(1, true, "url [%s]\n", url);

	create_fetch(query, url);
}

/* ruminate_json -- process a json file from the filesys rather than the API.
 */
static void
ruminate_json(int json_fd, qparam_ct qpp) {
	fetch_t fetch = NULL;
	query_t query = NULL;
	void *buf = NULL;
	writer_t writer;
	ssize_t len;

	writer = writer_init(qpp->output_limit, NULL, false);
	CREATE(query, sizeof(struct query));
	query->writer = writer;
	query->params = *qpp;
	CREATE(fetch, sizeof(struct fetch));
	fetch->query = query;
	query->fetches = fetch;
	writer->queries = query;
	CREATE(buf, ideal_buffer);
	while ((len = read(json_fd, buf, ideal_buffer)) > 0) {
		writer_func(buf, 1, (size_t)len, query->fetches);
	}
	DESTROY(buf);
	writer_fini(writer);
	writer = NULL;
}

/* check_7bit -- check if its argument is 7 bit clean ASCII.
 *
 * returns NULL on success, else an error message.
 */
static const char *
check_7bit(const char *name) {
	int ch;

	while ((ch = *name++) != '\0')
		if ((ch & 0x80) != 0)
			return "search argument is not 7-bit clean";
	return NULL;
}<|MERGE_RESOLUTION|>--- conflicted
+++ resolved
@@ -1455,12 +1455,9 @@
 			 strcmp(rrtype, "rrsig") == 0 ||
 			 strcmp(rrtype, "nsec") == 0 ||
 			 strcmp(rrtype, "dnskey") == 0 ||
-<<<<<<< HEAD
-=======
 			 strcmp(rrtype, "cdnskey") == 0 ||
 			 strcmp(rrtype, "cds") == 0 ||
 			 strcmp(rrtype, "ta") == 0 ||
->>>>>>> c629aafe
 			 strcmp(rrtype, "nsec3") == 0 ||
 			 strcmp(rrtype, "nsec3param") == 0 ||
 			 strcmp(rrtype, "dlv") == 0)
