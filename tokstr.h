--- conflicted
+++ resolved
@@ -35,41 +35,30 @@
 // opaque type for iterator state -- never used
 struct tokstr;
 
-<<<<<<< HEAD
 struct tokstr_reg {
 	const char		*base;
 	size_t			size;
 };
 
 // tokstr_region -- create an iterator for a counted string
-tokstr_t tokstr_region(struct tokstr_reg);
-
-// tokstr_string -- create an iterator for a nul-terminated string
-tokstr_t tokstr_string(const char *);
-
-// tokstr_next -- return next token from an iterator (caller must free() this)
-char *tokstr_next(tokstr_t, const char *);
-
-// tokstr_next_copy -- copy next token from an iterator; return size, 0, or -1
-ssize_t tokstr_next_copy(tokstr_t, const char *, char *, size_t);
-
-// tokstr_next_region -- return region of next token
-struct tokstr_reg tokstr_next_region(tokstr_t, const char *);
-
-// tokstr_last -- destroy an iterator and release all of its internal resources
-void tokstr_last(tokstr_t *);
-=======
-// tokstr_buffer -- create an iterator for a counted string
-struct tokstr *tokstr_buffer(const char *, size_t);
+struct tokstr *tokstr_region(struct tokstr_reg);
 
 // tokstr_string -- create an iterator for a nul-terminated string
 struct tokstr *tokstr_string(const char *);
 
-// tokstr_next -- return next token from an iterator (caller must free() this)
+// tokstr_string -- create an iterator for a nul-terminated string
+struct tokstr *tokstr_string(const char *);
+
+// tokstr_next -- return next token from an iterator (strndup)
 char *tokstr_next(struct tokstr *, const char *);
+
+// tokstr_next_copy -- return next token from an iterator (copy)
+ssize_t tokstr_next_copy(struct tokstr *, const char *, char *, size_t);
+
+// tokstr_next_region -- return next token from iterator (zero-copy)
+struct tokstr_reg tokstr_next_region(struct tokstr *, const char *);
 
 // tokstr_last -- destroy an iterator and release all of its internal resources
 void tokstr_last(struct tokstr **);
->>>>>>> 526ce357
 
 #endif /*__TOKSTR_H*/